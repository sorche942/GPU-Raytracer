--- conflicted
+++ resolved
@@ -906,11 +906,7 @@
 
 		name = type.c_str();
 
-<<<<<<< HEAD
 		return scene.asset_manager.add_mesh_data(triangles, triangle_count);
-=======
-		return scene.load_mesh_data(triangles, triangle_count);
->>>>>>> 703b0824
 	} else if (type == "serialized") {
 		const StringView & filename_rel = node->get_child_value<StringView>("filename");
 
