#pragma once

struct Ray {
	float3 origin;
	float3 direction;
	float3 direction_inv;

	__device__ inline void calc_direction_inv() {
		direction_inv = make_float3(
			1.0f / direction.x, 
			1.0f / direction.y, 
			1.0f / direction.z
		);
	}
};

struct RayHit {
	float t = INFINITY;
	float u, v;

	int mesh_id;
	int triangle_id = -1;
};

struct Matrix3x4 {
	float4 row_0;
	float4 row_1;
	float4 row_2;
};

__device__ __constant__ int       * mesh_bvh_root_indices;
__device__ __constant__ Matrix3x4 * mesh_transforms;
__device__ __constant__ Matrix3x4 * mesh_transforms_inv;

__device__ inline void mesh_transform_position_and_direction(int mesh_id, float3 & position, float3 & direction) {
	float4 row_0 = __ldg(&mesh_transforms[mesh_id].row_0);
	float4 row_1 = __ldg(&mesh_transforms[mesh_id].row_1);
	float4 row_2 = __ldg(&mesh_transforms[mesh_id].row_2);

	position = make_float3( // Transform as position (w = 1)
		row_0.x * position.x + row_0.y * position.y + row_0.z * position.z + row_0.w,
		row_1.x * position.x + row_1.y * position.y + row_1.z * position.z + row_1.w,
		row_2.x * position.x + row_2.y * position.y + row_2.z * position.z + row_2.w
	);
	direction = make_float3( // Transform as direction (w = 0)
		row_0.x * direction.x + row_0.y * direction.y + row_0.z * direction.z,
		row_1.x * direction.x + row_1.y * direction.y + row_1.z * direction.z,
		row_2.x * direction.x + row_2.y * direction.y + row_2.z * direction.z
<<<<<<< HEAD
	);
}

__device__ inline void mesh_transform_direction(int mesh_id, float3 & direction) {
	float4 row_0 = __ldg(&mesh_transforms[mesh_id].row_0);
	float4 row_1 = __ldg(&mesh_transforms[mesh_id].row_1);
	float4 row_2 = __ldg(&mesh_transforms[mesh_id].row_2);

	direction = make_float3( // Transform as direction (w = 0)
		row_0.x * direction.x + row_0.y * direction.y + row_0.z * direction.z,
		row_1.x * direction.x + row_1.y * direction.y + row_1.z * direction.z,
		row_2.x * direction.x + row_2.y * direction.y + row_2.z * direction.z
=======
>>>>>>> 5e03e482
	);
}

__device__ inline void mesh_transform_inv_position_and_direction(int mesh_id, float3 & position, float3 & direction) {
	float4 row_0 = __ldg(&mesh_transforms_inv[mesh_id].row_0);
	float4 row_1 = __ldg(&mesh_transforms_inv[mesh_id].row_1);
	float4 row_2 = __ldg(&mesh_transforms_inv[mesh_id].row_2);

	position = make_float3( // Transform as position (w = 1)
		row_0.x * position.x + row_0.y * position.y + row_0.z * position.z + row_0.w,
		row_1.x * position.x + row_1.y * position.y + row_1.z * position.z + row_1.w,
		row_2.x * position.x + row_2.y * position.y + row_2.z * position.z + row_2.w
	);
	direction = make_float3( // Transform as direction (w = 0)
		row_0.x * direction.x + row_0.y * direction.y + row_0.z * direction.z,
		row_1.x * direction.x + row_1.y * direction.y + row_1.z * direction.z,
		row_2.x * direction.x + row_2.y * direction.y + row_2.z * direction.z
	);
}

struct Triangle {
	float4 part_0; // position_0       xyz and position_edge_1  x
	float4 part_1; // position_edge_1   yz and position_edge_2  xy
	float4 part_2; // position_edge_2    z and normal_0         xyz
	float4 part_3; // normal_edge_1    xyz and normal_edge_2    x
	float4 part_4; // normal_edge_2     yz and tex_coord_0      xy
	float4 part_5; // tex_coord_edge_1 xy  and tex_coord_edge_2 xy
};

__device__ __constant__ const Triangle * triangles;
__device__ __constant__ const int      * triangle_material_ids;

__device__ inline int triangle_get_material_id(int index) {
	return triangle_material_ids[index];
}

__device__ inline void triangle_get_positions(int index, float3 & position_0, float3 & position_edge_1, float3 & position_edge_2) {
	float4 part_0 = __ldg(&triangles[index].part_0);
	float4 part_1 = __ldg(&triangles[index].part_1);
	float4 part_2 = __ldg(&triangles[index].part_2);

	position_0      = make_float3(part_0.x, part_0.y, part_0.z);
	position_edge_1 = make_float3(part_0.w, part_1.x, part_1.y);
	position_edge_2 = make_float3(part_1.z, part_1.w, part_2.x);
}

__device__ inline void triangle_get_positions_and_normals(int index, 
	float3 & position_0, float3 & position_edge_1, float3 & position_edge_2,
	float3 & normal_0,   float3 & normal_edge_1,   float3 & normal_edge_2
) {
	float4 part_0 = __ldg(&triangles[index].part_0);
	float4 part_1 = __ldg(&triangles[index].part_1);
	float4 part_2 = __ldg(&triangles[index].part_2);
	float4 part_3 = __ldg(&triangles[index].part_3);
	float4 part_4 = __ldg(&triangles[index].part_4);

	position_0      = make_float3(part_0.x, part_0.y, part_0.z);
	position_edge_1 = make_float3(part_0.w, part_1.x, part_1.y);
	position_edge_2 = make_float3(part_1.z, part_1.w, part_2.x);

	normal_0      = make_float3(part_2.y, part_2.z, part_2.w);
	normal_edge_1 = make_float3(part_3.x, part_3.y, part_3.z);
	normal_edge_2 = make_float3(part_3.w, part_4.x, part_4.y);
}

__device__ inline void triangle_get_positions_normals_and_tex_coords(int index, 
	float3 & position_0,  float3 & position_edge_1,  float3 & position_edge_2,
	float3 & normal_0,    float3 & normal_edge_1,    float3 & normal_edge_2,
	float2 & tex_coord_0, float2 & tex_coord_edge_1, float2 & tex_coord_edge_2
) {
	float4 part_0 = __ldg(&triangles[index].part_0);
	float4 part_1 = __ldg(&triangles[index].part_1);
	float4 part_2 = __ldg(&triangles[index].part_2);
	float4 part_3 = __ldg(&triangles[index].part_3);
	float4 part_4 = __ldg(&triangles[index].part_4);
	float4 part_5 = __ldg(&triangles[index].part_5);

	position_0      = make_float3(part_0.x, part_0.y, part_0.z);
	position_edge_1 = make_float3(part_0.w, part_1.x, part_1.y);
	position_edge_2 = make_float3(part_1.z, part_1.w, part_2.x);

	normal_0      = make_float3(part_2.y, part_2.z, part_2.w);
	normal_edge_1 = make_float3(part_3.x, part_3.y, part_3.z);
	normal_edge_2 = make_float3(part_3.w, part_4.x, part_4.y);

	tex_coord_0      = make_float2(part_4.z, part_4.w);
	tex_coord_edge_1 = make_float2(part_5.x, part_5.y);
	tex_coord_edge_2 = make_float2(part_5.z, part_5.w);
}

__device__ inline void triangle_trace(int mesh_id, int triangle_id, const Ray & ray, RayHit & ray_hit) {
	float3 position_0;
	float3 position_edge_1;
	float3 position_edge_2;
	triangle_get_positions(triangle_id, position_0, position_edge_1, position_edge_2);

	float3 h = cross(ray.direction, position_edge_2);
	float  a = dot(position_edge_1, h);

	float  f = 1.0f / a;
	float3 s = ray.origin - position_0;
	float  u = f * dot(s, h);

	if (u >= 0.0f && u <= 1.0f) {
		float3 q = cross(s, position_edge_1);
		float  v = f * dot(ray.direction, q);

		if (v >= 0.0f && u + v <= 1.0f) {
			float t = f * dot(position_edge_2, q);

			if (t > EPSILON && t < ray_hit.t) {
				ray_hit.t = t;
				ray_hit.u = u;
				ray_hit.v = v;
				ray_hit.mesh_id     = mesh_id;
				ray_hit.triangle_id = triangle_id;
			}
		}
	}
}

__device__ inline bool triangle_trace_shadow(int triangle_id, const Ray & ray, float max_distance) {
	float3 position_0;
	float3 position_edge_1;
	float3 position_edge_2;
	triangle_get_positions(triangle_id, position_0, position_edge_1, position_edge_2);

	float3 h = cross(ray.direction, position_edge_2);
	float  a = dot(position_edge_1, h);

	float  f = 1.0f / a;
	float3 s = ray.origin - position_0;
	float  u = f * dot(s, h);

	if (u >= 0.0f && u <= 1.0f) {
		float3 q = cross(s, position_edge_1);
		float  v = f * dot(ray.direction, q);

		if (v >= 0.0f && u + v <= 1.0f) {
			float t = f * dot(position_edge_2, q);

			if (t > EPSILON && t < max_distance) return true;
		}
	}

	return false;
}

#define SHARED_STACK_INDEX(offset) ((threadIdx.y * SHARED_STACK_SIZE + offset) * WARP_SIZE + threadIdx.x)

// Function that decides whether to push on the shared stack or thread local stack
template<typename T>
__device__ inline void stack_push(T shared_stack[], T stack[], int & stack_size, T item) {
	// assert(stack_size < BVH_STACK_SIZE);

	if (stack_size < SHARED_STACK_SIZE) {
		shared_stack[SHARED_STACK_INDEX(stack_size)] = item;
	} else {
		stack[stack_size - SHARED_STACK_SIZE] = item;
	}
	stack_size++;
}

// Function that decides whether to pop from the shared stack or thread local stack
template<typename T>
__device__ inline T stack_pop(const T shared_stack[], const T stack[], int & stack_size) {
	// assert(stack_size > 0);

	stack_size--;
	if (stack_size < SHARED_STACK_SIZE) {
		return shared_stack[SHARED_STACK_INDEX(stack_size)];
	} else {
		return stack[stack_size - SHARED_STACK_SIZE];
	}
}

#if BVH_TYPE == BVH_BVH || BVH_TYPE == BVH_SBVH

struct AABB {
	float3 min;
	float3 max;

	__device__ inline bool intersects(const Ray & ray, float max_distance) const {
		float3 t0 = (min - ray.origin) * ray.direction_inv;
		float3 t1 = (max - ray.origin) * ray.direction_inv;

		float t_near = vmin_max(t0.x, t1.x, vmin_max(t0.y, t1.y, vmin_max(t0.z, t1.z, EPSILON)));
		float t_far  = vmax_min(t0.x, t1.x, vmax_min(t0.y, t1.y, vmax_min(t0.z, t1.z, max_distance)));
	
		return t_near < t_far;
	}
};

struct BVHNode {
	AABB aabb;
	union {
		int left;
		int first;
	};
	int count;

	__device__ inline bool is_leaf() const {
		return (count & (~BVH_AXIS_MASK)) > 0;
	}

	__device__ inline bool should_visit_left_first(const Ray & ray) const {
		switch (count & BVH_AXIS_MASK) {
			case BVH_AXIS_X_BITS: return ray.direction.x > 0.0f;
			case BVH_AXIS_Y_BITS: return ray.direction.y > 0.0f;
			case BVH_AXIS_Z_BITS: return ray.direction.z > 0.0f;
		}
	}
};

__device__ __constant__ BVHNode * bvh_nodes;

__device__ void bvh_trace(int ray_count, int * rays_retired) {
	extern __shared__ int shared_stack[];

	int stack[BVH_STACK_SIZE - SHARED_STACK_SIZE];
	int stack_size = 0;

	int    ray_index;
	Ray    ray;
	RayHit ray_hit;

	int tlas_stack_size;
	int mesh_id;

	while (true) {
		bool inactive = stack_size == 0;

		if (inactive) {
			ray_index = atomic_agg_inc(rays_retired);
			if (ray_index >= ray_count) return;

			ray.origin    = ray_buffer_trace.origin   .to_float3(ray_index);
			ray.direction = ray_buffer_trace.direction.to_float3(ray_index);
			ray.calc_direction_inv();

			ray_hit.t           = INFINITY;
			ray_hit.triangle_id = -1;

			tlas_stack_size = -1;

			// Push root on stack
			stack_size                          = 1;
			shared_stack[SHARED_STACK_INDEX(0)] = 0;
		}

		while (true) {
			if (stack_size == tlas_stack_size) {
				tlas_stack_size = -1;

				// Reset Ray to untransformed version
				ray.origin    = ray_buffer_trace.origin   .to_float3(ray_index);
				ray.direction = ray_buffer_trace.direction.to_float3(ray_index);
				ray.calc_direction_inv();
			}

			// Pop Node of the stack
			int node_index = stack_pop(shared_stack, stack, stack_size);

			const BVHNode & node = bvh_nodes[node_index];

			if (node.aabb.intersects(ray, ray_hit.t)) {
				if (node.is_leaf()) {
					if (tlas_stack_size == -1) {
						tlas_stack_size = stack_size;

						mesh_id = node.first;

						mesh_transform_inv_position_and_direction(mesh_id, ray.origin, ray.direction);
						ray.calc_direction_inv();

						int root_index = __ldg(&mesh_bvh_root_indices[mesh_id]);
						stack_push(shared_stack, stack, stack_size, root_index);
					} else {
						for (int i = node.first; i < node.first + node.count; i++) {
							triangle_trace(mesh_id, i, ray, ray_hit);
						}
					}
				} else {
					int first, second;

					if (node.should_visit_left_first(ray)) {
						second = node.left + 1;
						first  = node.left;
					} else {
						second = node.left;
						first  = node.left + 1;
					}

					stack_push(shared_stack, stack, stack_size, second);
					stack_push(shared_stack, stack, stack_size, first);
				}
			}

			if (stack_size == 0) {
				ray_buffer_trace.hits.set(ray_index, ray_hit.mesh_id, ray_hit.triangle_id, ray_hit.u, ray_hit.v);

				break;
			}
		}
	}
}

__device__ void bvh_trace_shadow(int ray_count, int * rays_retired, int bounce) {
	extern __shared__ int shared_stack[];

	int stack[BVH_STACK_SIZE - SHARED_STACK_SIZE];
	int stack_size = 0;

	int ray_index;
	Ray ray;
	
	float max_distance;

	int tlas_stack_size;
	int mesh_id;

	while (true) {
		bool inactive = stack_size == 0;

		if (inactive) {
			ray_index = atomic_agg_inc(rays_retired);
			if (ray_index >= ray_count) return;

			ray.origin    = ray_buffer_shadow.ray_origin   .to_float3(ray_index);
			ray.direction = ray_buffer_shadow.ray_direction.to_float3(ray_index);
			ray.calc_direction_inv();

			max_distance = ray_buffer_shadow.max_distance[ray_index];

			tlas_stack_size = -1;

			// Push root on stack
			stack_size                          = 1;
			shared_stack[SHARED_STACK_INDEX(0)] = 0;
		}

		while (true) {
			if (stack_size == tlas_stack_size) {
				tlas_stack_size = -1;

				// Reset Ray to untransformed version
				ray.origin    = ray_buffer_shadow.ray_origin   .to_float3(ray_index);
				ray.direction = ray_buffer_shadow.ray_direction.to_float3(ray_index);
				ray.calc_direction_inv();
			}

			// Pop Node of the stack
			int node_index = stack_pop(shared_stack, stack, stack_size);

			const BVHNode & node = bvh_nodes[node_index];

			if (node.aabb.intersects(ray, max_distance)) {
				if (node.is_leaf()) {
					if (tlas_stack_size == -1) {
						tlas_stack_size = stack_size;

						mesh_id = node.first;

						mesh_transform_inv_position_and_direction(mesh_id, ray.origin, ray.direction);
						ray.calc_direction_inv();

						int root_index = __ldg(&mesh_bvh_root_indices[mesh_id]);
						stack_push(shared_stack, stack, stack_size, root_index);
					} else {
						bool hit = false;

						for (int i = node.first; i < node.first + node.count; i++) {
							if (triangle_trace_shadow(i, ray, max_distance)) {
								hit = true;

								break;
							}
						}

						if (hit) {
							stack_size = 0;

							break;
						}
					}
				} else {
					int first, second;

					if (node.should_visit_left_first(ray)) {
						second = node.left + 1;
						first  = node.left;
					} else {
						second = node.left;
						first  = node.left + 1;
					}

					stack_push(shared_stack, stack, stack_size, second);
					stack_push(shared_stack, stack, stack_size, first);
				}
			}

			if (stack_size == 0) {
				// We didn't hit anything, apply illumination
				int    pixel_index  = ray_buffer_shadow.pixel_index[ray_index];
				float3 illumination = ray_buffer_shadow.illumination.to_float3(ray_index);

				if (bounce == 0) {
					frame_buffer_direct[pixel_index] += make_float4(illumination);
				} else {
					frame_buffer_indirect[pixel_index] += make_float4(illumination);
				}

				break;
			}
		}
	}
}

#elif BVH_TYPE == BVH_QBVH

struct QBVHNode {
	float4 aabb_min_x;
	float4 aabb_min_y;
	float4 aabb_min_z;
	float4 aabb_max_x;
	float4 aabb_max_y;
	float4 aabb_max_z;
	int2 index_and_count[4];
};

__device__ __constant__ QBVHNode * qbvh_nodes;

struct AABBHits {
	union {
		float4 t_near;
		float  t_near_f[4];
		int    t_near_i[4];
	};
	bool hit[4];
};

// Check the Ray agains the four AABB's of the children of the given QBVH Node
__device__ inline AABBHits qbvh_node_intersect(const QBVHNode & node, const Ray & ray, float max_distance) {
	AABBHits result;

	float4 tx0 = (__ldg(&node.aabb_min_x) - ray.origin.x) * ray.direction_inv.x;
	float4 tx1 = (__ldg(&node.aabb_max_x) - ray.origin.x) * ray.direction_inv.x;
	float4 ty0 = (__ldg(&node.aabb_min_y) - ray.origin.y) * ray.direction_inv.y;
	float4 ty1 = (__ldg(&node.aabb_max_y) - ray.origin.y) * ray.direction_inv.y;
	float4 tz0 = (__ldg(&node.aabb_min_z) - ray.origin.z) * ray.direction_inv.z;
	float4 tz1 = (__ldg(&node.aabb_max_z) - ray.origin.z) * ray.direction_inv.z;

	result.t_near = make_float4(
		vmin_max(tx0.x, tx1.x, vmin_max(ty0.x, ty1.x, vmin_max(tz0.x, tz1.x, EPSILON))),
		vmin_max(tx0.y, tx1.y, vmin_max(ty0.y, ty1.y, vmin_max(tz0.y, tz1.y, EPSILON))),
		vmin_max(tx0.z, tx1.z, vmin_max(ty0.z, ty1.z, vmin_max(tz0.z, tz1.z, EPSILON))),
		vmin_max(tx0.w, tx1.w, vmin_max(ty0.w, ty1.w, vmin_max(tz0.w, tz1.w, EPSILON)))
	); 
	float4 t_far = make_float4(
		vmax_min(tx0.x, tx1.x, vmax_min(ty0.x, ty1.x, vmax_min(tz0.x, tz1.x, max_distance))),
		vmax_min(tx0.y, tx1.y, vmax_min(ty0.y, ty1.y, vmax_min(tz0.y, tz1.y, max_distance))),
		vmax_min(tx0.z, tx1.z, vmax_min(ty0.z, ty1.z, vmax_min(tz0.z, tz1.z, max_distance))),
		vmax_min(tx0.w, tx1.w, vmax_min(ty0.w, ty1.w, vmax_min(tz0.w, tz1.w, max_distance)))
	);

	result.hit[0] = result.t_near_f[0] < t_far.x;
	result.hit[1] = result.t_near_f[1] < t_far.y;
	result.hit[2] = result.t_near_f[2] < t_far.z;
	result.hit[3] = result.t_near_f[3] < t_far.w;

	// Use the two least significant bits of the float to store the index
	result.t_near_i[0] = (result.t_near_i[0] & 0xfffffffc) | 0;
	result.t_near_i[1] = (result.t_near_i[1] & 0xfffffffc) | 1;
	result.t_near_i[2] = (result.t_near_i[2] & 0xfffffffc) | 2;
	result.t_near_i[3] = (result.t_near_i[3] & 0xfffffffc) | 3;

	// Bubble sort to order the hit distances
	#pragma unroll
	for (int i = 1; i < 4; i++) {
		#pragma unroll
		for (int j = i - 1; j >= 0; j--) {
			if (result.t_near_f[j] < result.t_near_f[j + 1]) {
				// int temp             = result.t_near_i[j  ];
				// result.t_near_i[j  ] = result.t_near_i[j+1];
				// result.t_near_i[j+1] = temp;
				result.t_near_i[j    ] ^= result.t_near_i[j + 1];	
				result.t_near_i[j + 1] ^= result.t_near_i[j    ];	
				result.t_near_i[j    ] ^= result.t_near_i[j + 1];	
			}
		}
	}

	return result;
}

__device__ inline unsigned pack_qbvh_node(int index, int id) {
	ASSERT(index < 0x3fffffff, "Index must fit in 30 bits");

	return (id << 30) | index;
}

__device__ inline void unpack_qbvh_node(unsigned packed, int & index, int & id) {
	index = packed & 0x3fffffff;
	id    = packed >> 30;
}

__device__ inline void bvh_trace(int ray_count, int * rays_retired) {
	extern __shared__ unsigned shared_stack[];

	unsigned stack[BVH_STACK_SIZE - SHARED_STACK_SIZE];
	int stack_size = 0;

	int    ray_index;
	Ray    ray;
	RayHit ray_hit;

	int tlas_stack_size;
	int mesh_id;

	while (true) {
		bool inactive = stack_size == 0;

		if (inactive) {
			ray_index = atomic_agg_inc(rays_retired);
			if (ray_index >= ray_count) return;

			ray.origin    = ray_buffer_trace.origin   .to_float3(ray_index);
			ray.direction = ray_buffer_trace.direction.to_float3(ray_index);
			ray.calc_direction_inv();

			ray_hit.t           = INFINITY;
			ray_hit.triangle_id = -1;

			tlas_stack_size = -1;

			// Push root on stack
			stack_size                          = 1;
			shared_stack[SHARED_STACK_INDEX(0)] = 1;
		}

		while (true) {
			if (stack_size == tlas_stack_size) {
				tlas_stack_size = -1;

				// Reset Ray to untransformed version
				ray.origin    = ray_buffer_trace.origin   .to_float3(ray_index);
				ray.direction = ray_buffer_trace.direction.to_float3(ray_index);
				ray.calc_direction_inv();
			}

			//assert(stack_size <= BVH_STACK_SIZE);

			unsigned packed = stack_pop(shared_stack, stack, stack_size);

			int node_index, node_id;
			unpack_qbvh_node(packed, node_index, node_id);

			int2 index_and_count = __ldg(&qbvh_nodes[node_index].index_and_count[node_id]);

			int index = index_and_count.x;
			int count = index_and_count.y;

			ASSERT(index != -1 && count != -1, "Unpacked invalid Node!");

			// Check if the Node is a leaf
			if (count > 0) {
				if (tlas_stack_size == -1) {
						tlas_stack_size = stack_size;

						mesh_id = index;

						mesh_transform_inv_position_and_direction(mesh_id, ray.origin, ray.direction);
						ray.calc_direction_inv();

						unsigned root_index = __ldg(&mesh_bvh_root_indices[mesh_id]) + 1;
						stack_push(shared_stack, stack, stack_size, root_index);
				} else {
					for (int j = index; j < index + count; j++) {
						triangle_trace(mesh_id, j, ray, ray_hit);
					}
				}
			} else {
				int child = index;

				AABBHits aabb_hits = qbvh_node_intersect(qbvh_nodes[child], ray, ray_hit.t);
				
				for (int i = 0; i < 4; i++) {
					// Extract index from the 2 least significant bits
					int id = aabb_hits.t_near_i[i] & 0b11;
					
					if (aabb_hits.hit[id]) {
						stack_push(shared_stack, stack, stack_size, pack_qbvh_node(child, id));
					}
				}
			}

			if (stack_size == 0) {
				ray_buffer_trace.hits.set(ray_index, ray_hit.mesh_id, ray_hit.triangle_id, ray_hit.u, ray_hit.v);

				break;
			}
		}
	}
}

__device__ inline void bvh_trace_shadow(int ray_count, int * rays_retired, int bounce) {
	extern __shared__ unsigned shared_stack[];

	unsigned stack[BVH_STACK_SIZE - SHARED_STACK_SIZE];
	int stack_size = 0;

	int ray_index;
	Ray ray;
	
	float max_distance;

	int tlas_stack_size;
	int mesh_id;

	while (true) {
		bool inactive = stack_size == 0;

		if (inactive) {
			ray_index = atomic_agg_inc(rays_retired);
			if (ray_index >= ray_count) return;

			ray.origin    = ray_buffer_shadow.ray_origin   .to_float3(ray_index);
			ray.direction = ray_buffer_shadow.ray_direction.to_float3(ray_index);
			ray.calc_direction_inv();

			max_distance = ray_buffer_shadow.max_distance[ray_index];

			tlas_stack_size = -1;

			// Push root on stack
			stack_size                          = 1;
			shared_stack[SHARED_STACK_INDEX(0)] = 1;
		}

		while (true) {
			if (stack_size == tlas_stack_size) {
				tlas_stack_size = -1;

				// Reset Ray to untransformed version
				ray.origin    = ray_buffer_shadow.ray_origin   .to_float3(ray_index);
				ray.direction = ray_buffer_shadow.ray_direction.to_float3(ray_index);
				ray.calc_direction_inv();
			}

			// Pop Node of the stack
			unsigned packed = stack_pop(shared_stack, stack, stack_size);

			int node_index, node_id;
			unpack_qbvh_node(packed, node_index, node_id);

			int2 index_and_count = qbvh_nodes[node_index].index_and_count[node_id];

			int index = index_and_count.x;
			int count = index_and_count.y;

			ASSERT(index != -1 && count != -1, "Unpacked invalid Node!");

			// Check if the Node is a leaf
			if (count > 0) {
				if (tlas_stack_size == -1) {
						tlas_stack_size = stack_size;

						mesh_id = index;

						mesh_transform_inv_position_and_direction(mesh_id, ray.origin, ray.direction);
						ray.calc_direction_inv();

						unsigned root_index = __ldg(&mesh_bvh_root_indices[mesh_id]) + 1;
						stack_push(shared_stack, stack, stack_size, root_index);
				} else {
					bool hit = false;

					for (int j = index; j < index + count; j++) {
						if (triangle_trace_shadow(j, ray, max_distance)) {
							hit = true;

							break;
						}
					}

					if (hit) {
						stack_size = 0;

						break;
					}
				}
			} else {
				int child = index;

				AABBHits aabb_hits = qbvh_node_intersect(qbvh_nodes[child], ray, max_distance);
				
				for (int i = 0; i < 4; i++) {
					// Extract index from the 2 least significant bits
					int id = aabb_hits.t_near_i[i] & 0b11;
					
					if (aabb_hits.hit[id]) {
						stack_push(shared_stack, stack, stack_size, pack_qbvh_node(child, id));
					}
				}
			}

			if (stack_size == 0) {
				// We didn't hit anything, apply illumination
				int    pixel_index  = ray_buffer_shadow.pixel_index[ray_index];
				float3 illumination = ray_buffer_shadow.illumination.to_float3(ray_index);

				if (bounce == 0) {
					frame_buffer_direct[pixel_index] += make_float4(illumination);
				} else {
					frame_buffer_indirect[pixel_index] += make_float4(illumination);
				}

				break;
			}
		}
	}
}
#elif BVH_TYPE == BVH_CWBVH
typedef unsigned char byte;

struct CWBVHNode {
	float4 node_0;
	float4 node_1;
	float4 node_2;
	float4 node_3;
	float4 node_4; // Node is stored as 5 float4's so we can load the entire 80 bytes in 5 global memory accesses
};

__device__ __constant__ const CWBVHNode * cwbvh_nodes;

__device__ inline unsigned cwbvh_node_intersect(
	const Ray & ray,
	unsigned oct_inv4,
	float max_distance,
	const float4 & node_0, const float4 & node_1, const float4 & node_2, const float4 & node_3, const float4 & node_4
) {
	float3 p = make_float3(node_0);

	unsigned e_imask = float_as_uint(node_0.w);
	byte e_x   = extract_byte(e_imask, 0);
	byte e_y   = extract_byte(e_imask, 1);
	byte e_z   = extract_byte(e_imask, 2);
	
	float3 adjusted_ray_direction_inv = make_float3(
		uint_as_float(e_x << 23) * ray.direction_inv.x,
		uint_as_float(e_y << 23) * ray.direction_inv.y,
		uint_as_float(e_z << 23) * ray.direction_inv.z
	);
	float3 adjusted_ray_origin = (p - ray.origin) * ray.direction_inv;

	unsigned hit_mask = 0;

	#pragma unroll
	for (int i = 0; i < 2; i++) {
		unsigned meta4 = float_as_uint(i == 0 ? node_1.z : node_1.w);

		unsigned is_inner4   = (meta4 & (meta4 << 1)) & 0x10101010;
		unsigned inner_mask4 = sign_extend_s8x4(is_inner4 << 3);
		unsigned bit_index4  = (meta4 ^ (oct_inv4 & inner_mask4)) & 0x1f1f1f1f;
		unsigned child_bits4 = (meta4 >> 5) & 0x07070707;

		// Select near and far planes based on ray octant
		unsigned q_lo_x = float_as_uint(i == 0 ? node_2.x : node_2.y);
		unsigned q_hi_x = float_as_uint(i == 0 ? node_2.z : node_2.w);

		unsigned q_lo_y = float_as_uint(i == 0 ? node_3.x : node_3.y);
		unsigned q_hi_y = float_as_uint(i == 0 ? node_3.z : node_3.w);

		unsigned q_lo_z = float_as_uint(i == 0 ? node_4.x : node_4.y);
		unsigned q_hi_z = float_as_uint(i == 0 ? node_4.z : node_4.w);

		unsigned x_min = ray.direction.x < 0.0f ? q_hi_x : q_lo_x;
		unsigned x_max = ray.direction.x < 0.0f ? q_lo_x : q_hi_x;

		unsigned y_min = ray.direction.y < 0.0f ? q_hi_y : q_lo_y;
		unsigned y_max = ray.direction.y < 0.0f ? q_lo_y : q_hi_y;

		unsigned z_min = ray.direction.z < 0.0f ? q_hi_z : q_lo_z;
		unsigned z_max = ray.direction.z < 0.0f ? q_lo_z : q_hi_z;

		#pragma unroll
		for (int j = 0; j < 4; j++) {
			// Extract j-th byte
			float3 tmin3 = make_float3(float(extract_byte(x_min, j)), float(extract_byte(y_min, j)), float(extract_byte(z_min, j)));
			float3 tmax3 = make_float3(float(extract_byte(x_max, j)), float(extract_byte(y_max, j)), float(extract_byte(z_max, j)));

			// Account for grid origin and scale
			tmin3 = tmin3 * adjusted_ray_direction_inv + adjusted_ray_origin;
			tmax3 = tmax3 * adjusted_ray_direction_inv + adjusted_ray_origin;

			float tmin = vmax_max(tmin3.x, tmin3.y, fmaxf(tmin3.z, EPSILON));
			float tmax = vmin_min(tmax3.x, tmax3.y, fminf(tmax3.z, max_distance));

			bool intersected = tmin < tmax;
			if (intersected) {
				unsigned child_bits = extract_byte(child_bits4, j);
				unsigned bit_index  = extract_byte(bit_index4,  j);

				hit_mask |= child_bits << bit_index;
			}
		}
	}

	return hit_mask;
}

// Constants used by Dynamic Fetch Heurisic (see section 4.4 of Ylitie et al. 2017)
#define N_d 4
#define N_w 16

__device__ inline void bvh_trace(int ray_count, int * rays_retired) {
	extern __shared__ uint2 shared_stack[];

	uint2 stack[BVH_STACK_SIZE - SHARED_STACK_SIZE];
	int   stack_size = 0;

	uint2 current_group = make_uint2(0, 0);

	int ray_index;
	Ray ray;

	unsigned oct_inv4;
	
	RayHit ray_hit;

	int tlas_stack_size;
	int mesh_id;

	while (true) {
		bool inactive = stack_size == 0 && current_group.y == 0;

		if (inactive) {
			ray_index = atomic_agg_inc(rays_retired);
			if (ray_index >= ray_count) return;

			ray.origin    = ray_buffer_trace.origin   .to_float3(ray_index);
			ray.direction = ray_buffer_trace.direction.to_float3(ray_index);
			ray.calc_direction_inv();

			// Ray octant, encoded in 3 bits
			unsigned oct = 
				(ray.direction.x < 0.0f ? 0b100 : 0) |
				(ray.direction.y < 0.0f ? 0b010 : 0) |
				(ray.direction.z < 0.0f ? 0b001 : 0);

			oct_inv4 = (7 - oct) * 0x01010101;

			current_group = make_uint2(0, 0x80000000);

			ray_hit.t           = INFINITY;
			ray_hit.triangle_id = -1;

			tlas_stack_size = -1;
		}

		int iterations_lost = 0;

		do {
			uint2 triangle_group;

			if (current_group.y & 0xff000000) {
				unsigned hits_imask = current_group.y;

				unsigned child_index_offset = msb(hits_imask);
				unsigned child_index_base   = current_group.x;

				// Remove n from current_group;
				current_group.y &= ~(1 << child_index_offset);

				// If the node group is not yet empty, push it on the stack
				if (current_group.y & 0xff000000) {
					// assert(stack_size < BVH_STACK_SIZE);

					stack_push(shared_stack, stack, stack_size, current_group);
				}

				unsigned slot_index     = (child_index_offset - 24) ^ (oct_inv4 & 0xff);
				unsigned relative_index = __popc(hits_imask & ~(0xffffffff << slot_index));

				unsigned child_node_index = child_index_base + relative_index;

				float4 node_0 = __ldg(&cwbvh_nodes[child_node_index].node_0);
				float4 node_1 = __ldg(&cwbvh_nodes[child_node_index].node_1);
				float4 node_2 = __ldg(&cwbvh_nodes[child_node_index].node_2);
				float4 node_3 = __ldg(&cwbvh_nodes[child_node_index].node_3);
				float4 node_4 = __ldg(&cwbvh_nodes[child_node_index].node_4);

				unsigned hitmask = cwbvh_node_intersect(ray, oct_inv4, ray_hit.t, node_0, node_1, node_2, node_3, node_4);

				byte imask = extract_byte(float_as_uint(node_0.w), 3);
				
				current_group .x = float_as_uint(node_1.x); // Child    base offset
				triangle_group.x = float_as_uint(node_1.y); // Triangle base offset

				current_group .y = (hitmask & 0xff000000) | unsigned(imask);
				triangle_group.y = (hitmask & 0x00ffffff);
			} else {
				triangle_group = current_group;
				current_group  = make_uint2(0);
			}

			int postpone_threshold = __popc(active_thread_mask()) / CWBVH_TRIANGLE_POSTPONING_THRESHOLD_DIVISOR;

			// While the triangle group is not empty
			while (triangle_group.y != 0) {
				if (tlas_stack_size == -1) {
						int mesh_offset = msb(triangle_group.y);
						triangle_group.y &= ~(1 << mesh_offset);

						mesh_id = triangle_group.x + mesh_offset;

						mesh_transform_inv_position_and_direction(mesh_id, ray.origin, ray.direction);
						ray.calc_direction_inv();

						// Ray octant, encoded in 3 bits
						unsigned oct = 
							(ray.direction.x < 0.0f ? 0b100 : 0) |
							(ray.direction.y < 0.0f ? 0b010 : 0) |
							(ray.direction.z < 0.0f ? 0b001 : 0);

						oct_inv4 = (7 - oct) * 0x01010101;

						if (triangle_group.y != 0) {
							stack_push(shared_stack, stack, stack_size, triangle_group);
						}

						tlas_stack_size = stack_size;

						int root_index = __ldg(&mesh_bvh_root_indices[mesh_id]);
						current_group = make_uint2(root_index, 0x80000000);

						break;
				} else {
					int thread_count = __popc(active_thread_mask());
					if (thread_count < postpone_threshold) {
						// Not enough threads currently active that want to check triangle intersection, postpone by pushing on the stack
						stack_push(shared_stack, stack, stack_size, triangle_group);

						break;
					}

					int triangle_index = msb(triangle_group.y);
					triangle_group.y &= ~(1 << triangle_index);

					triangle_trace(mesh_id, triangle_group.x + triangle_index, ray, ray_hit);
				}
			}

			if ((current_group.y & 0xff000000) == 0) {
				if (stack_size == 0) {
					ray_buffer_trace.hit_ts[ray_index] = ray_hit.t;
					ray_buffer_trace.hits.set(ray_index, ray_hit.mesh_id, ray_hit.triangle_id, ray_hit.u, ray_hit.v);

					current_group.y = 0;

					break;
				}

				if (stack_size == tlas_stack_size) {
					tlas_stack_size = -1;

					// Reset Ray to untransformed version
					ray.origin    = ray_buffer_trace.origin   .to_float3(ray_index);
					ray.direction = ray_buffer_trace.direction.to_float3(ray_index);
					ray.calc_direction_inv();

					// Ray octant, encoded in 3 bits
					unsigned oct = 
						(ray.direction.x < 0.0f ? 0b100 : 0) |
						(ray.direction.y < 0.0f ? 0b010 : 0) |
						(ray.direction.z < 0.0f ? 0b001 : 0);

					oct_inv4 = (7 - oct) * 0x01010101;
				}

				current_group = stack_pop(shared_stack, stack, stack_size);
			}

			iterations_lost += WARP_SIZE - __popc(active_thread_mask()) - N_d;
		} while (iterations_lost < N_w);
	}
}

__device__ inline void bvh_trace_shadow(int ray_count, int * rays_retired, int bounce) {
	extern __shared__ uint2 shared_stack[];

	uint2 stack[BVH_STACK_SIZE - SHARED_STACK_SIZE];
	int   stack_size = 0;

	uint2 current_group = make_uint2(0, 0);

	int ray_index;
	Ray ray;

	unsigned oct_inv4;

	float max_distance;

	int tlas_stack_size;
	int mesh_id;

	while (true) {
		bool inactive = stack_size == 0 && current_group.y == 0;

		if (inactive) {
			ray_index = atomic_agg_inc(rays_retired);
			if (ray_index >= ray_count) return;

			ray.origin    = ray_buffer_shadow.ray_origin   .to_float3(ray_index);
			ray.direction = ray_buffer_shadow.ray_direction.to_float3(ray_index);
			ray.calc_direction_inv();

			// Ray octant, encoded in 3 bits
			unsigned oct = 
				(ray.direction.x < 0.0f ? 0b100 : 0) |
				(ray.direction.y < 0.0f ? 0b010 : 0) |
				(ray.direction.z < 0.0f ? 0b001 : 0);

			oct_inv4 = (7 - oct) * 0x01010101;

			current_group = make_uint2(0, 0x80000000);

			max_distance = ray_buffer_shadow.max_distance[ray_index];

			tlas_stack_size = -1;
		}

		int iterations_lost = 0;

		do {
			uint2 triangle_group;

			if (current_group.y & 0xff000000) {
				unsigned hits_imask = current_group.y;

				unsigned child_index_offset = msb(hits_imask);
				unsigned child_index_base   = current_group.x;

				// Remove n from current_group;
				current_group.y &= ~(1 << child_index_offset);

				// If the node group is not yet empty, push it on the stack
				if (current_group.y & 0xff000000) {
					// assert(stack_size < BVH_STACK_SIZE);

					stack_push(shared_stack, stack, stack_size, current_group);
				}

				unsigned slot_index     = (child_index_offset - 24) ^ (oct_inv4 & 0xff);
				unsigned relative_index = __popc(hits_imask & ~(0xffffffff << slot_index));

				unsigned child_node_index = child_index_base + relative_index;

				float4 node_0 = cwbvh_nodes[child_node_index].node_0;
				float4 node_1 = cwbvh_nodes[child_node_index].node_1;
				float4 node_2 = cwbvh_nodes[child_node_index].node_2;
				float4 node_3 = cwbvh_nodes[child_node_index].node_3;
				float4 node_4 = cwbvh_nodes[child_node_index].node_4;

				unsigned hitmask = cwbvh_node_intersect(ray, oct_inv4, max_distance, node_0, node_1, node_2, node_3, node_4);

				byte imask = extract_byte(float_as_uint(node_0.w), 3);
				
				current_group .x = float_as_uint(node_1.x); // Child    base offset
				triangle_group.x = float_as_uint(node_1.y); // Triangle base offset

				current_group .y = (hitmask & 0xff000000) | unsigned(imask);
				triangle_group.y = (hitmask & 0x00ffffff);
			} else {
				triangle_group = current_group;
				current_group  = make_uint2(0);
			}

			int postpone_threshold = __popc(active_thread_mask()) / CWBVH_TRIANGLE_POSTPONING_THRESHOLD_DIVISOR;

			bool hit = false;

			// While the triangle group is not empty
			while (triangle_group.y != 0) {
				if (tlas_stack_size == -1) {
						int mesh_offset = msb(triangle_group.y);
						triangle_group.y &= ~(1 << mesh_offset);

						mesh_id = triangle_group.x + mesh_offset;

						mesh_transform_inv_position_and_direction(mesh_id, ray.origin, ray.direction);
						ray.calc_direction_inv();

						// Ray octant, encoded in 3 bits
						unsigned oct = 
							(ray.direction.x < 0.0f ? 0b100 : 0) |
							(ray.direction.y < 0.0f ? 0b010 : 0) |
							(ray.direction.z < 0.0f ? 0b001 : 0);

						oct_inv4 = (7 - oct) * 0x01010101;

						if (triangle_group.y != 0) {
							stack_push(shared_stack, stack, stack_size, triangle_group);
						}

						tlas_stack_size = stack_size;

						int root_index = __ldg(&mesh_bvh_root_indices[mesh_id]);
						current_group = make_uint2(root_index, 0x80000000);

						break;
				} else {
					int thread_count = __popc(active_thread_mask());
					if (thread_count < postpone_threshold) {
						// Not enough threads currently active that want to check triangle intersection, postpone by pushing on the stack
						stack_push(shared_stack, stack, stack_size, triangle_group);

						break;
					}

					int triangle_index = msb(triangle_group.y);
					triangle_group.y &= ~(1 << triangle_index);

					if (triangle_trace_shadow(triangle_group.x + triangle_index, ray, max_distance)) {
						hit = true;

						break;
					}
				}
			}

			if (hit) {
				stack_size      = 0;
				current_group.y = 0;

				break;
			}

			if ((current_group.y & 0xff000000) == 0) {
				if (stack_size == 0) {
					// We didn't hit anything, apply illumination
					int    pixel_index  = ray_buffer_shadow.pixel_index[ray_index];
					float3 illumination = ray_buffer_shadow.illumination.to_float3(ray_index);

					if (bounce == 0) {
						frame_buffer_direct[pixel_index] += make_float4(illumination);
					} else {
						frame_buffer_indirect[pixel_index] += make_float4(illumination);
					}

					current_group.y = 0;

					break;
				}

				if (stack_size == tlas_stack_size) {
					tlas_stack_size = -1;

					// Reset Ray to untransformed version
					ray.origin    = ray_buffer_shadow.ray_origin   .to_float3(ray_index);
					ray.direction = ray_buffer_shadow.ray_direction.to_float3(ray_index);
					ray.calc_direction_inv();

					// Ray octant, encoded in 3 bits
					unsigned oct = 
						(ray.direction.x < 0.0f ? 0b100 : 0) |
						(ray.direction.y < 0.0f ? 0b010 : 0) |
						(ray.direction.z < 0.0f ? 0b001 : 0);

					oct_inv4 = (7 - oct) * 0x01010101;
				}

				current_group = stack_pop(shared_stack, stack, stack_size);
			}

			iterations_lost += WARP_SIZE - __popc(active_thread_mask()) - N_d;
		} while (iterations_lost < N_w);
	}
}
#endif<|MERGE_RESOLUTION|>--- conflicted
+++ resolved
@@ -46,7 +46,6 @@
 		row_0.x * direction.x + row_0.y * direction.y + row_0.z * direction.z,
 		row_1.x * direction.x + row_1.y * direction.y + row_1.z * direction.z,
 		row_2.x * direction.x + row_2.y * direction.y + row_2.z * direction.z
-<<<<<<< HEAD
 	);
 }
 
@@ -59,8 +58,6 @@
 		row_0.x * direction.x + row_0.y * direction.y + row_0.z * direction.z,
 		row_1.x * direction.x + row_1.y * direction.y + row_1.z * direction.z,
 		row_2.x * direction.x + row_2.y * direction.y + row_2.z * direction.z
-=======
->>>>>>> 5e03e482
 	);
 }
 
