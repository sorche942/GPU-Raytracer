#include "cudart/vector_types.h"
#include "cudart/cuda_math.h"

#include "Common.h"

#define INFINITY ((float)(1e+300 * 1e+300))

__device__ __constant__ int screen_width;
__device__ __constant__ int screen_pitch;
__device__ __constant__ int screen_height;

#include "Util.h"
#include "Material.h"
#include "Sky.h"
#include "Random.h"
#include "RayCone.h"

__device__ __constant__ Settings settings;

// Frame Buffers
__device__ __constant__ float4 * frame_buffer_albedo;
__device__ __constant__ float4 * frame_buffer_direct;
__device__ __constant__ float4 * frame_buffer_indirect;

// Final Frame Buffer, shared with OpenGL
__device__ __constant__ Surface<float4> accumulator; 

#include "Raytracing/BVH.h"

#include "SVGF/SVGF.h"
#include "SVGF/TAA.h"

struct Camera {
	float3 position;
	float3 bottom_left_corner;
	float3 x_axis;
	float3 y_axis;
	float  pixel_spread_angle;
	float  aperture_radius;
	float  focal_distance;
} __device__ __constant__ camera;

__device__ PixelQuery pixel_query = { INVALID, INVALID, INVALID, INVALID };

extern "C" __global__ void kernel_generate(
	int rand_seed,
	int sample_index,
	int pixel_offset,
	int pixel_count
) {
	int index = blockIdx.x * blockDim.x + threadIdx.x;
	if (index >= pixel_count) return;

	int index_offset = index + pixel_offset;
	int x = index_offset % screen_width;
	int y = index_offset / screen_width;

	unsigned seed = wang_hash(index_offset ^ rand_seed);

	int pixel_index = x + y * screen_pitch;
	ASSERT(pixel_index < screen_pitch * screen_height, "Pixel should fit inside the buffer");

	float u0 = random_float_xorshift(seed);
	float u1 = random_float_xorshift(seed);
	float u2 = random_float_heitz(x, y, sample_index, 0, 0, seed);
	float u3 = random_float_heitz(x, y, sample_index, 0, 1, seed);

	float2 jitter;

	if (settings.enable_svgf) {
		jitter.x = taa_halton_x[sample_index & (TAA_HALTON_NUM_SAMPLES-1)];
		jitter.y = taa_halton_y[sample_index & (TAA_HALTON_NUM_SAMPLES-1)];
	} else {
		switch (settings.reconstruction_filter) {
			case ReconstructionFilter::BOX: {
				jitter.x = u1;
				jitter.y = u2;

				break;
			}

			case ReconstructionFilter::GAUSSIAN: {
				float2 gaussians = box_muller(u1, u2);

				jitter.x = 0.5f + 0.5f * gaussians.x;
				jitter.y = 0.5f + 0.5f * gaussians.y;
			
				break;
			}
		}
	}

	float x_jittered = float(x) + jitter.x;
	float y_jittered = float(y) + jitter.y;

	float3 focal_point = camera.focal_distance * normalize(camera.bottom_left_corner + x_jittered * camera.x_axis + y_jittered * camera.y_axis);
	float2 lens_point  = camera.aperture_radius * random_point_in_regular_n_gon<5>(u2, u3);

	float3 offset = camera.x_axis * lens_point.x + camera.y_axis * lens_point.y;
	float3 direction = normalize(focal_point - offset);

	// Create primary Ray that starts at the Camera's position and goes through the current pixel
	ray_buffer_trace.origin   .set(index, camera.position + offset);
	ray_buffer_trace.direction.set(index, direction);

	ray_buffer_trace.pixel_index_and_mis_eligable[index] = pixel_index | (false << 31);
}

extern "C" __global__ void kernel_trace(int bounce) {
	bvh_trace(buffer_sizes.trace[bounce], &buffer_sizes.rays_retired[bounce]);
}

extern "C" __global__ void kernel_sort(int rand_seed, int bounce) {
	int index = blockIdx.x * blockDim.x + threadIdx.x;
	if (index >= buffer_sizes.trace[bounce]) return;

	float3 ray_origin    = ray_buffer_trace.origin   .get(index);
	float3 ray_direction = ray_buffer_trace.direction.get(index);

	RayHit hit = ray_buffer_trace.hits.get(index);

	unsigned ray_pixel_index_and_mis_eligable = ray_buffer_trace.pixel_index_and_mis_eligable[index];
	int      ray_pixel_index = ray_pixel_index_and_mis_eligable & ~(0b11 << 31);

	int x = ray_pixel_index % screen_pitch;
	int y = ray_pixel_index / screen_pitch;

	bool mis_eligable = ray_pixel_index_and_mis_eligable >> 31;

	float3 ray_throughput;
	if (bounce <= 1) {
		ray_throughput = make_float3(1.0f); // Throughput is known to be (1,1,1) still, skip the global memory load
	} else {
		ray_throughput = ray_buffer_trace.throughput.get(index);
	}

	// If we didn't hit anything, sample the Sky
	if (hit.triangle_id == INVALID) {
		float3 illumination = ray_throughput * sample_sky(ray_direction);

		if (bounce == 0) {
			if (settings.modulate_albedo || settings.enable_svgf) {
				frame_buffer_albedo[ray_pixel_index] = make_float4(1.0f);
			}
			frame_buffer_direct[ray_pixel_index] = make_float4(illumination);
		} else if (bounce == 1) {
			frame_buffer_direct[ray_pixel_index] += make_float4(illumination);
		} else {
			frame_buffer_indirect[ray_pixel_index] += make_float4(illumination);
		}

		return;
	}

	// Get the Material of the Mesh we hit
	int material_id = mesh_get_material_id(hit.mesh_id);
	MaterialType material_type = material_get_type(material_id);

	if (bounce == 0 && pixel_query.pixel_index == ray_pixel_index) {
		pixel_query.mesh_id     = hit.mesh_id;
		pixel_query.triangle_id = hit.triangle_id;
		pixel_query.material_id = material_id;
	}

	if (material_type == MaterialType::LIGHT) {	
		// Obtain the Light's position and normal
		TrianglePosNor light = triangle_get_positions_and_normals(hit.triangle_id);
		
		float3 light_point;
		float3 light_normal;
		triangle_barycentric(light, hit.u, hit.v, light_point, light_normal);
		
		float3 light_point_prev = light_point;
		
		// Transform into world space
		Matrix3x4 world = mesh_get_transform(hit.mesh_id);
		matrix3x4_transform_position (world, light_point);
		matrix3x4_transform_direction(world, light_normal);
		
		light_normal = normalize(light_normal);
		
		if (bounce == 0 && settings.enable_svgf) {
			Matrix3x4 world_prev = mesh_get_transform_prev(hit.mesh_id);
			matrix3x4_transform_position(world_prev, light_point_prev);
			
			svgf_set_gbuffers(x, y, hit, light_point, light_normal, light_point_prev);
		}

		MaterialLight material_light = material_as_light(material_id);
		
		bool should_count_light_contribution = settings.enable_next_event_estimation ? !mis_eligable : true;
		if (should_count_light_contribution) {
			float3 illumination = ray_throughput * material_light.emission;

			if (bounce == 0) {
				if (settings.modulate_albedo || settings.enable_svgf) {
					frame_buffer_albedo[ray_pixel_index] = make_float4(1.0f);
				}
				frame_buffer_direct[ray_pixel_index] = make_float4(material_light.emission);
			} else if (bounce == 1) {
				frame_buffer_direct[ray_pixel_index] += make_float4(illumination);
			} else {
				frame_buffer_indirect[ray_pixel_index] += make_float4(illumination);
			}

			return;
		}

		if (settings.enable_multiple_importance_sampling) {		
			float3 to_light = light_point - ray_origin;;
			float distance_to_light_squared = dot(to_light, to_light);
			float distance_to_light         = sqrtf(distance_to_light_squared);

			to_light /= distance_to_light; // Normalize

			float cos_o = fabsf(dot(to_light, light_normal));
			// if (cos_o <= 0.0f) return;

			float power = material_light.emission.x + material_light.emission.y + material_light.emission.z;

			float brdf_pdf  = ray_buffer_trace.last_pdf[index];
			float light_pdf = power * distance_to_light_squared / (cos_o * lights_total_power);

			float mis_pdf = brdf_pdf + light_pdf;

			float3 illumination = ray_throughput * material_light.emission * brdf_pdf / mis_pdf;

			if (bounce == 1) {
				frame_buffer_direct[ray_pixel_index] += make_float4(illumination);
			} else {
				frame_buffer_indirect[ray_pixel_index] += make_float4(illumination);
			}
		}

		return;
	}

	unsigned seed = wang_hash(index ^ rand_seed);

	// Russian Roulette
	if (bounce > 0) {
		// Throughput does not include albedo so it doesn't need to be demodulated by SVGF (causing precision issues)
		// This deteriorates Russian Roulette performance, so albedo is included here
		float3 throughput_with_albedo = ray_throughput * make_float3(frame_buffer_albedo[ray_pixel_index]);
		
		float survival_probability = saturate(vmax_max(throughput_with_albedo.x, throughput_with_albedo.y, throughput_with_albedo.z));
		if (random_float_xorshift(seed) > survival_probability) {
			return;
		}
		
		ray_throughput /= survival_probability;
	}

	switch (material_type) {
		case MaterialType::DIFFUSE: {
			int index_out = atomic_agg_inc(&buffer_sizes.diffuse[bounce]);

			ray_buffer_shade_diffuse.direction.set(index_out, ray_direction);

#if ENABLE_MIPMAPPING
			if (bounce > 0) ray_buffer_shade_diffuse.cone[index_out] = ray_buffer_trace.cone[index];
#endif
			ray_buffer_shade_diffuse.hits.set(index_out, hit);
			
			ray_buffer_shade_diffuse.pixel_index[index_out] = ray_pixel_index;
			if (bounce > 0) ray_buffer_shade_diffuse.throughput.set(index_out, ray_throughput);

			break;
		}

		case MaterialType::DIELECTRIC: {
			int index_out = atomic_agg_inc(&buffer_sizes.dielectric[bounce]);

			ray_buffer_shade_dielectric_and_glossy.direction.set(index_out, ray_direction);

#if ENABLE_MIPMAPPING
			if (bounce > 0) ray_buffer_shade_dielectric_and_glossy.cone[index_out] = ray_buffer_trace.cone[index];
#endif
			ray_buffer_shade_dielectric_and_glossy.hits.set(index_out, hit);

			ray_buffer_shade_dielectric_and_glossy.pixel_index[index_out] = ray_pixel_index;
			if (bounce > 0) ray_buffer_shade_dielectric_and_glossy.throughput.set(index_out, ray_throughput);

			break;
		}

		case MaterialType::GLOSSY: {
			// Glossy Material buffer is shared with Dielectric Material buffer but grows in the opposite direction
			int index_out = (BATCH_SIZE - 1) - atomic_agg_inc(&buffer_sizes.glossy[bounce]);

			ray_buffer_shade_dielectric_and_glossy.direction.set(index_out, ray_direction);

#if ENABLE_MIPMAPPING
			if (bounce > 0) ray_buffer_shade_dielectric_and_glossy.cone[index_out] = ray_buffer_trace.cone[index];
#endif
			ray_buffer_shade_dielectric_and_glossy.hits.set(index_out, hit);

			ray_buffer_shade_dielectric_and_glossy.pixel_index[index_out] = ray_pixel_index;
			if (bounce > 0) ray_buffer_shade_dielectric_and_glossy.throughput.set(index_out, ray_throughput);

			break;
		}
	}
}

template<typename BRDFEvaluator>
__device__ inline void nee_sample(
	int x, int y,
	int bounce,
	int sample_index,
	unsigned & seed,
	const float3 & hit_point,
	const float3 & hit_normal,
	const float3 & throughput,
	BRDFEvaluator brdf_evaluator
) {
	// Pick random point on random Light
	float light_u, light_v;
	int   light_mesh_id;
	int   light_id = random_point_on_random_light(x, y, sample_index, bounce, seed, light_u, light_v, light_mesh_id);

	// Obtain the Light's position and normal
	TrianglePosNor light = triangle_get_positions_and_normals(light_id);

	float3 light_point;
	float3 light_normal;
	triangle_barycentric(light, light_u, light_v, light_point, light_normal);

	// Transform into world space
	Matrix3x4 light_world = mesh_get_transform(light_mesh_id);
	matrix3x4_transform_position (light_world, light_point);
	matrix3x4_transform_direction(light_world, light_normal);

	light_normal = normalize(light_normal);

	float3 to_light = light_point - hit_point;
	float distance_to_light_squared = dot(to_light, to_light);
	float distance_to_light         = sqrtf(distance_to_light_squared);

	// Normalize the vector to the light
	to_light /= distance_to_light;

	float cos_o = -dot(to_light, light_normal);
	float cos_i =  dot(to_light,   hit_normal);

	// Only trace Shadow Ray if light transport is possible given the normals
	if (cos_o > 0.0f && cos_i > 0.0f) {
		int light_material_id = mesh_get_material_id(light_mesh_id);
		MaterialLight material_light = material_as_light(light_material_id);

		float power = material_light.emission.x + material_light.emission.y + material_light.emission.z;

		float brdf_pdf;
		float brdf = brdf_evaluator(to_light, cos_i, brdf_pdf);

		float light_pdf = power * distance_to_light_squared / (cos_o * lights_total_power);
		
		float pdf;
		if (settings.enable_multiple_importance_sampling) {
			pdf = brdf_pdf + light_pdf;
		} else {
			pdf = light_pdf;
		}

		float3 illumination = throughput * brdf * material_light.emission / pdf;

		int shadow_ray_index = atomic_agg_inc(&buffer_sizes.shadow[bounce]);

		ray_buffer_shadow.ray_origin   .set(shadow_ray_index, hit_point);
		ray_buffer_shadow.ray_direction.set(shadow_ray_index, to_light);

		ray_buffer_shadow.max_distance[shadow_ray_index] = distance_to_light - EPSILON;

		ray_buffer_shadow.illumination_and_pixel_index[shadow_ray_index] = make_float4(
			illumination.x,
			illumination.y,
			illumination.z,
			__int_as_float(x + y * screen_pitch)
		);
	}
}

<<<<<<< HEAD
extern "C" __global__ void kernel_shade_diffuse(int rand_seed, int bounce, int sample_index) {
	int index = blockIdx.x * blockDim.x + threadIdx.x;
	if (index >= buffer_sizes.diffuse[bounce]) return;

	float3 ray_direction = ray_buffer_shade_diffuse.direction.get(index);
	RayHit hit           = ray_buffer_shade_diffuse.hits     .get(index);

	int ray_pixel_index = ray_buffer_shade_diffuse.pixel_index[index];
	int x = ray_pixel_index % screen_pitch;
	int y = ray_pixel_index / screen_pitch;

	float3 ray_throughput;
	if (bounce == 0) {
		ray_throughput = make_float3(1.0f); // Throughput is known to be (1,1,1) still, skip the global memory load
	} else {
		ray_throughput = ray_buffer_shade_diffuse.throughput.get(index);
	}

	unsigned seed = wang_hash(index ^ rand_seed);

	int material_id = mesh_get_material_id(hit.mesh_id);
	MaterialDiffuse material = material_as_diffuse(material_id);

	// Obtain hit Triangle position, normal, and texture coordinates
	TrianglePosNorTex hit_triangle = triangle_get_positions_normals_and_tex_coords(hit.triangle_id);

	float3 hit_point;
	float3 hit_normal;
	float2 hit_tex_coord;
	triangle_barycentric(hit_triangle, hit.u, hit.v, hit_point, hit_normal, hit_tex_coord);

	float3 hit_point_prev = hit_point;

=======
__device__ inline float3 sample_albedo(
	int                       bounce,
	const float3            & material_diffuse,
	int                       material_texture_id,
	const RayHit            & hit,
	const TrianglePosNorTex & hit_triangle,
	const float3            & hit_point_local,
	const float3            & hit_normal,
	const float2            & hit_tex_coord,
	const float3            & ray_direction,
	const float2            * cone_buffer,
	int                       cone_buffer_index,
	float                   & cone_angle, 
	float                   & cone_width
) {
>>>>>>> 2049effa
	float3 albedo;

#if ENABLE_MIPMAPPING
	float3 geometric_normal = cross(hit_triangle.position_edge_1, hit_triangle.position_edge_2);
	float  triangle_area_inv = 1.0f / length(geometric_normal);
	geometric_normal *= triangle_area_inv; // Normalize

	float mesh_scale = mesh_get_scale(hit.mesh_id);

	if (bounce == 0) {
		cone_angle = camera.pixel_spread_angle;
		cone_width = cone_angle * hit.t;

		float3 ellipse_axis_1, ellipse_axis_2; ray_cone_get_ellipse_axes(ray_direction, geometric_normal, cone_width, ellipse_axis_1, ellipse_axis_2);

		float2 gradient_1, gradient_2; ray_cone_get_texture_gradients(
			mesh_scale,
			geometric_normal,
			triangle_area_inv,
			hit_triangle.position_0,  hit_triangle.position_edge_1,  hit_triangle.position_edge_2,
			hit_triangle.tex_coord_0, hit_triangle.tex_coord_edge_1, hit_triangle.tex_coord_edge_2,
			hit_point_local, hit_tex_coord,
			ellipse_axis_1, ellipse_axis_2,
			gradient_1, gradient_2
		);

		// Anisotropic sampling
		albedo = material_get_albedo(material_diffuse, material_texture_id, hit_tex_coord.x, hit_tex_coord.y, gradient_1, gradient_2);
	} else {
		float2 cone = cone_buffer[cone_buffer_index];
		cone_angle = cone.x;
		cone_width = cone.y + cone_angle * hit.t;

		float2 tex_size = texture_get_size(material_texture_id);

		float lod_triangle = sqrtf(tex_size.x * tex_size.y * triangle_get_lod(mesh_scale, triangle_area_inv, hit_triangle.tex_coord_edge_1, hit_triangle.tex_coord_edge_2));
		float lod_ray_cone = ray_cone_get_lod(ray_direction, hit_normal, cone_width);
		float lod = log2f(lod_triangle * lod_ray_cone);

		// Trilinear sampling
		albedo = material_get_albedo(material_diffuse, material_texture_id, hit_tex_coord.x, hit_tex_coord.y, lod);
	}

	float curvature = triangle_get_curvature(
		hit_triangle.position_edge_1,
		hit_triangle.position_edge_2,
		hit_triangle.normal_edge_1,
		hit_triangle.normal_edge_2
	) / mesh_scale;

	cone_angle += -2.0f * curvature * fabsf(cone_width / dot(hit_normal, ray_direction)); // Eq. 5 (Akenine-Möller 2021)
#else
	albedo = material_get_albedo(material_diffuse, material_texture_id, hit_tex_coord.x, hit_tex_coord.y);
#endif

	return albedo;
}

extern "C" __global__ void kernel_shade_diffuse(int rand_seed, int bounce, int sample_index) {
	int index = blockIdx.x * blockDim.x + threadIdx.x;
	if (index >= buffer_sizes.diffuse[bounce]) return;

	float3 ray_direction = ray_buffer_shade_diffuse.direction.get(index);
	RayHit hit           = ray_buffer_shade_diffuse.hits     .get(index);

	int ray_pixel_index = ray_buffer_shade_diffuse.pixel_index[index];
	int x = ray_pixel_index % screen_pitch;
	int y = ray_pixel_index / screen_pitch;

	float3 ray_throughput;
	if (bounce == 0) {
		ray_throughput = make_float3(1.0f); // Throughput is known to be (1,1,1) still, skip the global memory load
	} else {
		ray_throughput = ray_buffer_shade_diffuse.throughput.get(index);
	}

	unsigned seed = wang_hash(index ^ rand_seed);

	int material_id = triangle_get_material_id(hit.triangle_id);
	MaterialDiffuse material = material_as_diffuse(material_id);

	// Obtain hit Triangle position, normal, and texture coordinates
	TrianglePosNorTex hit_triangle = triangle_get_positions_normals_and_tex_coords(hit.triangle_id);

	float3 hit_point;
	float3 hit_normal;
	float2 hit_tex_coord;
	triangle_barycentric(hit_triangle, hit.u, hit.v, hit_point, hit_normal, hit_tex_coord);

	float3 hit_point_local = hit_point; // Keep copy of the untransformed hit point in local space

	// Transform into world space
	Matrix3x4 world = mesh_get_transform(hit.mesh_id);
	matrix3x4_transform_position (world, hit_point);
	matrix3x4_transform_direction(world, hit_normal);

	hit_normal = normalize(hit_normal);
	if (dot(ray_direction, hit_normal) > 0.0f) hit_normal = -hit_normal;

	// Sample albedo
	float cone_angle;
	float cone_width;
	float3 albedo = sample_albedo(
		bounce,
		material.diffuse,
		material.texture_id,
		hit,
		hit_triangle,
		hit_point_local,
		hit_normal,
		hit_tex_coord,
		ray_direction,
		ray_buffer_shade_diffuse.cone,
		index,
		cone_angle, cone_width
	);

	float3 throughput = ray_throughput;
	
	if (bounce > 0) {
		throughput *= albedo;
	} else if (settings.modulate_albedo || settings.enable_svgf) {
		frame_buffer_albedo[ray_pixel_index] = make_float4(albedo);
	}

	if (bounce == 0 && settings.enable_svgf) {
		float3 hit_point_prev = hit_point_local;

		Matrix3x4 world_prev = mesh_get_transform_prev(hit.mesh_id);
		matrix3x4_transform_position(world_prev, hit_point_prev);

		svgf_set_gbuffers(x, y, hit, hit_point, hit_normal, hit_point_prev);
	}

	if (settings.enable_next_event_estimation && lights_total_power > 0.0f) {
		nee_sample(x, y, bounce, sample_index, seed, hit_point, hit_normal, throughput, [](float3 to_light, float cos_i, float & pdf) {
			pdf = cos_i * ONE_OVER_PI;
			return cos_i * ONE_OVER_PI; // NOTE: N dot L is included here
		});
	}

	if (bounce == settings.num_bounces - 1) return;

	int index_out = atomic_agg_inc(&buffer_sizes.trace[bounce + 1]);

	float3 tangent, binormal; orthonormal_basis(hit_normal, tangent, binormal);

	float3 direction_local = random_cosine_weighted_direction(x, y, sample_index, bounce, seed);
	float3 direction_world = local_to_world(direction_local, tangent, binormal, hit_normal);

	ray_buffer_trace.origin   .set(index_out, hit_point);
	ray_buffer_trace.direction.set(index_out, direction_world);
	
#if ENABLE_MIPMAPPING
	ray_buffer_trace.cone[index_out] = make_float2(cone_angle, cone_width);
#endif

	ray_buffer_trace.pixel_index_and_mis_eligable[index_out] = ray_pixel_index | (true << 31);
	if (bounce > 0) ray_buffer_trace.throughput.set(index_out, throughput);

	ray_buffer_trace.last_pdf[index_out] = fabsf(dot(direction_world, hit_normal)) * ONE_OVER_PI;
}

extern "C" __global__ void kernel_shade_dielectric(int rand_seed, int bounce) {
	int index = blockIdx.x * blockDim.x + threadIdx.x;
	if (index >= buffer_sizes.dielectric[bounce] || bounce == settings.num_bounces - 1) return;

	float3 ray_direction = ray_buffer_shade_dielectric_and_glossy.direction.get(index);
	RayHit hit           = ray_buffer_shade_dielectric_and_glossy.hits     .get(index);

	int ray_pixel_index = ray_buffer_shade_dielectric_and_glossy.pixel_index[index];

	float3 ray_throughput;
	if (bounce == 0) {
		ray_throughput = make_float3(1.0f); // Throughput is known to be (1,1,1) still, skip the global memory load
	} else {
		ray_throughput = ray_buffer_shade_dielectric_and_glossy.throughput.get(index);
	}

	ASSERT(hit.triangle_id != -1, "Ray must have hit something for this Kernel to be invoked!");

	unsigned seed = wang_hash(index ^ rand_seed);

	int material_id = mesh_get_material_id(hit.mesh_id);
	MaterialDielectric material = material_as_dielectric(material_id);

	// Obtain hit Triangle position, normal, and texture coordinates
	TrianglePosNor hit_triangle = triangle_get_positions_and_normals(hit.triangle_id);

	float3 hit_point;
	float3 hit_normal;
	triangle_barycentric(hit_triangle, hit.u, hit.v, hit_point, hit_normal);

	// Transform into world space
	Matrix3x4 world = mesh_get_transform(hit.mesh_id);
	matrix3x4_transform_position (world, hit_point);
	matrix3x4_transform_direction(world, hit_normal);

	hit_normal = normalize(hit_normal);

	int index_out = atomic_agg_inc(&buffer_sizes.trace[bounce + 1]);

	// Calculate proper facing normal and determine indices of refraction
	float3 normal;
	float  cos_theta;

	float eta_1;
	float eta_2;

	float dir_dot_normal = dot(ray_direction, hit_normal);
	if (dir_dot_normal < 0.0f) { 
		// Entering material		
		eta_1 = 1.0f;
		eta_2 = material.index_of_refraction;

		normal    =  hit_normal;
		cos_theta = -dir_dot_normal;
	} else { 
		// Leaving material
		eta_1 = material.index_of_refraction;
		eta_2 = 1.0f;

		normal    = -hit_normal;
		cos_theta =  dir_dot_normal;

		// Lambert-Beer Law
		// NOTE: does not take into account nested dielectrics!
		ray_throughput.x *= expf(material.negative_absorption.x * hit.t);
		ray_throughput.y *= expf(material.negative_absorption.y * hit.t);
		ray_throughput.z *= expf(material.negative_absorption.z * hit.t);
	}

	float eta = eta_1 / eta_2;
	float k = 1.0f - eta*eta * (1.0f - cos_theta*cos_theta);

	float3 ray_direction_reflected = reflect(ray_direction, hit_normal);
	float3 direction_out;

	if (k < 0.0f) { // Total Internal Reflection
		direction_out = ray_direction_reflected;
	} else {
		float3 ray_direction_refracted = normalize(eta * ray_direction + (eta * cos_theta - sqrtf(k)) * hit_normal);

		float f = fresnel(eta_1, eta_2, cos_theta, -dot(ray_direction_refracted, normal));

		if (random_float_xorshift(seed) < f) {
			direction_out = ray_direction_reflected;
		} else {
			direction_out = ray_direction_refracted;
		}
	}

	if (bounce == 0 && (settings.modulate_albedo || settings.enable_svgf)) {
		frame_buffer_albedo[ray_pixel_index] = make_float4(1.0f);
	}

	ray_buffer_trace.origin   .set(index_out, hit_point);
	ray_buffer_trace.direction.set(index_out, direction_out);

#if ENABLE_MIPMAPPING
	float2 cone = ray_buffer_shade_dielectric_and_glossy.cone[index];
	float  cone_angle = cone.x;
	float  cone_width = cone.y + cone_angle * hit.t;
	
	float mesh_scale = mesh_get_scale(hit.mesh_id);

	float curvature = triangle_get_curvature(
		hit_triangle.position_edge_1,
		hit_triangle.position_edge_2,
		hit_triangle.normal_edge_1,
		hit_triangle.normal_edge_2
	) / mesh_scale;
	
	cone_angle += -2.0f * curvature * fabsf(cone_width) / dot(hit_normal, ray_direction); // Eq. 5 (Akenine-Möller 2021)

	ray_buffer_trace.cone[index_out] = make_float2(cone_angle, cone_width);
#endif
	ray_buffer_trace.pixel_index_and_mis_eligable[index_out] = ray_pixel_index | (false << 31);
	if (bounce > 0) ray_buffer_trace.throughput.set(index_out, ray_throughput);
}

extern "C" __global__ void kernel_shade_glossy(int rand_seed, int bounce, int sample_index) {
	int index = blockIdx.x * blockDim.x + threadIdx.x;
	if (index >= buffer_sizes.glossy[bounce]) return;

	index = (BATCH_SIZE - 1) - index;

	float3 ray_direction = ray_buffer_shade_dielectric_and_glossy.direction.get(index);

	RayHit hit = ray_buffer_shade_dielectric_and_glossy.hits.get(index);

	int ray_pixel_index = ray_buffer_shade_dielectric_and_glossy.pixel_index[index];
	int x = ray_pixel_index % screen_pitch;
	int y = ray_pixel_index / screen_pitch; 

	float3 ray_throughput;
	if (bounce == 0) {
		ray_throughput = make_float3(1.0f);	// Throughput is known to be (1,1,1) still, skip the global memory load
	} else {
		ray_throughput = ray_buffer_shade_dielectric_and_glossy.throughput.get(index);
	}

	ASSERT(hit.triangle_id != -1, "Ray must have hit something for this Kernel to be invoked!");

	unsigned seed = wang_hash(index ^ rand_seed);

	int material_id = mesh_get_material_id(hit.mesh_id);
	MaterialGlossy material = material_as_glossy(material_id);

	// Obtain hit Triangle position, normal, and texture coordinates
	TrianglePosNorTex hit_triangle = triangle_get_positions_normals_and_tex_coords(hit.triangle_id);

	float3 hit_point;
	float3 hit_normal;
	float2 hit_tex_coord;
	triangle_barycentric(hit_triangle, hit.u, hit.v, hit_point, hit_normal, hit_tex_coord);

	float3 hit_point_local = hit_point; // Keep copy of the untransformed hit point in local space

	// Transform into world space
	Matrix3x4 world = mesh_get_transform(hit.mesh_id);
	matrix3x4_transform_position (world, hit_point);
	matrix3x4_transform_direction(world, hit_normal);

	hit_normal = normalize(hit_normal);
	if (dot(ray_direction, hit_normal) > 0.0f) hit_normal = -hit_normal;

	// Sample albedo
	float cone_angle;
	float cone_width;
	float3 albedo = sample_albedo(
		bounce,
		material.diffuse,
		material.texture_id,
		hit,
		hit_triangle,
		hit_point_local,
		hit_normal,
		hit_tex_coord,
		ray_direction,
		ray_buffer_shade_dielectric_and_glossy.cone,
		index,
		cone_angle, cone_width
	);

	float3 throughput = ray_throughput;

	if (bounce > 0) {
		throughput *= albedo;
	} else if (settings.modulate_albedo || settings.enable_svgf) {
		frame_buffer_albedo[ray_pixel_index] = make_float4(albedo);
	}
	
	if (bounce == 0 && settings.enable_svgf) {
		float3 hit_point_prev = hit_point_local;

		Matrix3x4 world_prev = mesh_get_transform_prev(hit.mesh_id);
		matrix3x4_transform_position(world_prev, hit_point_prev);

		svgf_set_gbuffers(x, y, hit, hit_point, hit_normal, hit_point_prev);
	}

	// Slightly widen the distribution to prevent the weights from becoming too large (see Walter et al. 2007)
	float alpha = (1.2f - 0.2f * sqrtf(-dot(ray_direction, hit_normal))) * material.roughness;
	
	if (settings.enable_next_event_estimation && lights_total_power > 0.0f && material.roughness >= ROUGHNESS_CUTOFF) {
		nee_sample(x, y, bounce, sample_index, seed, hit_point, hit_normal, throughput, [&](float3 to_light, float cos_i, float & pdf) {
			float3 half_vector = normalize(to_light - ray_direction);

			float i_dot_n = -dot(ray_direction, hit_normal);
			float m_dot_n =  dot(half_vector,   hit_normal);

			float F = fresnel_schlick(material.index_of_refraction, 1.0f, i_dot_n);
			float D = microfacet_D(m_dot_n, alpha);
			float G = microfacet_G(i_dot_n, cos_i, i_dot_n, cos_i, m_dot_n, alpha);

			pdf = F * D * m_dot_n / (-4.0f * dot(half_vector, ray_direction));

			return (F * G * D) / (4.0f * i_dot_n); // NOTE: N dot L is omitted from the denominator here
		});
	}

	if (bounce == settings.num_bounces - 1) return;

	// Sample normal distribution in spherical coordinates
	float theta = atanf(sqrtf(-alpha * alpha * logf(random_float_heitz(x, y, sample_index, bounce, 2, seed) + 1e-8f)));
	float phi   = TWO_PI * random_float_heitz(x, y, sample_index, bounce, 3, seed);

	float sin_theta, cos_theta; sincos(theta, &sin_theta, &cos_theta);
	float sin_phi,   cos_phi;   sincos(phi,   &sin_phi,   &cos_phi);

	// Convert from spherical coordinates to cartesian coordinates
	float3 micro_normal_local = make_float3(sin_theta * cos_phi, sin_theta * sin_phi, cos_theta);

	// Convert from tangent to world space
	float3 hit_tangent, hit_binormal;
	orthonormal_basis(hit_normal, hit_tangent, hit_binormal);

	float3 micro_normal_world = local_to_world(micro_normal_local, hit_tangent, hit_binormal, hit_normal);

	// Apply perfect mirror reflection to world space normal
	float3 direction_out = reflect(ray_direction, micro_normal_world);

	float i_dot_m = -dot(ray_direction, micro_normal_world);
	float o_dot_m =  dot(direction_out, micro_normal_world);
	float i_dot_n = -dot(ray_direction,      hit_normal);
	float o_dot_n =  dot(direction_out,      hit_normal);
	float m_dot_n =  dot(micro_normal_world, hit_normal);

	float F = fresnel_schlick(material.index_of_refraction, 1.0f, i_dot_m);
	float D = microfacet_D(m_dot_n, alpha);
	float G = microfacet_G(i_dot_m, o_dot_m, i_dot_n, o_dot_n, m_dot_n, alpha);
	float weight = fabsf(i_dot_m) * F * G / fabsf(i_dot_n * m_dot_n);

	int index_out = atomic_agg_inc(&buffer_sizes.trace[bounce + 1]);

	ray_buffer_trace.origin   .set(index_out, hit_point);
	ray_buffer_trace.direction.set(index_out, direction_out);

	ray_buffer_trace.pixel_index_and_mis_eligable[index_out] = ray_pixel_index | ((material.roughness >= ROUGHNESS_CUTOFF) << 31);
	if (bounce > 0) ray_buffer_trace.throughput.set(index_out, throughput);

	ray_buffer_trace.last_pdf[index_out] = weight;
}

extern "C" __global__ void kernel_trace_shadow(int bounce) {
	bvh_trace_shadow(buffer_sizes.shadow[bounce], &buffer_sizes.rays_retired_shadow[bounce], bounce);
}

extern "C" __global__ void kernel_accumulate(float frames_accumulated) {
	int x = blockIdx.x * blockDim.x + threadIdx.x;
	int y = blockIdx.y * blockDim.y + threadIdx.y;

	if (x >= screen_width || y >= screen_height) return;

	int pixel_index = x + y * screen_pitch;

	float4 direct   = frame_buffer_direct  [pixel_index];
	float4 indirect = frame_buffer_indirect[pixel_index];

	float4 colour = direct + indirect;

	if (settings.modulate_albedo) {
		colour *= frame_buffer_albedo[pixel_index];
	}	

	if (frames_accumulated > 0.0f) {
		float4 colour_prev = accumulator.get(x, y);

		colour = colour_prev + (colour - colour_prev) / frames_accumulated; // Online average
	}

	accumulator.set(x, y, colour);
}<|MERGE_RESOLUTION|>--- conflicted
+++ resolved
@@ -380,41 +380,6 @@
 	}
 }
 
-<<<<<<< HEAD
-extern "C" __global__ void kernel_shade_diffuse(int rand_seed, int bounce, int sample_index) {
-	int index = blockIdx.x * blockDim.x + threadIdx.x;
-	if (index >= buffer_sizes.diffuse[bounce]) return;
-
-	float3 ray_direction = ray_buffer_shade_diffuse.direction.get(index);
-	RayHit hit           = ray_buffer_shade_diffuse.hits     .get(index);
-
-	int ray_pixel_index = ray_buffer_shade_diffuse.pixel_index[index];
-	int x = ray_pixel_index % screen_pitch;
-	int y = ray_pixel_index / screen_pitch;
-
-	float3 ray_throughput;
-	if (bounce == 0) {
-		ray_throughput = make_float3(1.0f); // Throughput is known to be (1,1,1) still, skip the global memory load
-	} else {
-		ray_throughput = ray_buffer_shade_diffuse.throughput.get(index);
-	}
-
-	unsigned seed = wang_hash(index ^ rand_seed);
-
-	int material_id = mesh_get_material_id(hit.mesh_id);
-	MaterialDiffuse material = material_as_diffuse(material_id);
-
-	// Obtain hit Triangle position, normal, and texture coordinates
-	TrianglePosNorTex hit_triangle = triangle_get_positions_normals_and_tex_coords(hit.triangle_id);
-
-	float3 hit_point;
-	float3 hit_normal;
-	float2 hit_tex_coord;
-	triangle_barycentric(hit_triangle, hit.u, hit.v, hit_point, hit_normal, hit_tex_coord);
-
-	float3 hit_point_prev = hit_point;
-
-=======
 __device__ inline float3 sample_albedo(
 	int                       bounce,
 	const float3            & material_diffuse,
@@ -430,7 +395,6 @@
 	float                   & cone_angle, 
 	float                   & cone_width
 ) {
->>>>>>> 2049effa
 	float3 albedo;
 
 #if ENABLE_MIPMAPPING
@@ -509,7 +473,7 @@
 
 	unsigned seed = wang_hash(index ^ rand_seed);
 
-	int material_id = triangle_get_material_id(hit.triangle_id);
+	int material_id = mesh_get_material_id(hit.mesh_id);
 	MaterialDiffuse material = material_as_diffuse(material_id);
 
 	// Obtain hit Triangle position, normal, and texture coordinates
