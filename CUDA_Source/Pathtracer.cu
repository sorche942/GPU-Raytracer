#include "cudart/vector_types.h"
#include "cudart/cuda_math.h"

#include "Common.h"

__device__ __constant__ int screen_width;
__device__ __constant__ int screen_pitch;
__device__ __constant__ int screen_height;

__device__ __constant__ Settings settings;

#include "Util.h"
#include "Shading.h"
#include "Sky.h"
#include "Random.h"

#define INFINITY ((float)(1e+300 * 1e+300))

// Frame Buffers
__device__ float4 * frame_buffer_albedo;
__device__ float4 * frame_buffer_direct;
__device__ float4 * frame_buffer_indirect;

__device__ float4 * frame_buffer_moment;

// GBuffers (OpenGL resource-mapped textures)
__device__ Texture<float4> gbuffer_normal_and_depth;
__device__ Texture<float2> gbuffer_uv;
__device__ Texture<float4> gbuffer_uv_gradient;
__device__ Texture<int2>   gbuffer_mesh_id_and_triangle_id;
__device__ Texture<float2> gbuffer_screen_position_prev;
__device__ Texture<float2> gbuffer_depth_gradient;

// SVGF History Buffers (Temporally Integrated)
__device__ int    * history_length;
__device__ float4 * history_direct;
__device__ float4 * history_indirect;
__device__ float4 * history_moment;
__device__ float4 * history_normal_and_depth;

// Used for Temporal Anti-Aliasing
__device__ float4 * taa_frame_curr;
__device__ float4 * taa_frame_prev;

// Used by Reconstruction Filter
__device__ float2 * sample_xy;
__device__ float4 * reconstruction;

// Final Frame buffer, shared with OpenGL
__device__ Surface<float4> accumulator; 

#include "SVGF.h"
#include "TAA.h"

// Vector3 buffer in SoA layout
struct Vector3_SoA {
	float * x;
	float * y;
	float * z;

	__device__ void from_float3(int index, const float3 & vector) {
		x[index] = vector.x;
		y[index] = vector.y;
		z[index] = vector.z;
	}

	__device__ float3 to_float3(int index) const {
		return make_float3(
			x[index],
			y[index],
			z[index]
		);
	}
};

struct HitBuffer {
	uint4 * hits;

	__device__ void set(int index, int mesh_id, int triangle_id, float t, float u, float v) {
		unsigned uv = int(u * 65535.0f) | (int(v * 65535.0f) << 16);
		hits[index] = make_uint4(mesh_id, triangle_id, float_as_uint(t), uv);
	}

	__device__ void get(int index, int & mesh_id, int & triangle_id, float & t, float & u, float & v) const {
		uint4 hit = __ldg(&hits[index]);

		mesh_id     = hit.x;
		triangle_id = hit.y;
		
		t = uint_as_float(hit.z);

		u = float(hit.w & 0xffff) / 65535.0f;
		v = float(hit.w >> 16)    / 65535.0f;
	}
};

// Input to the Trace and Sort Kernels in SoA layout
struct TraceBuffer {
	Vector3_SoA origin;
	Vector3_SoA direction;

#if ENABLE_MIPMAPPING
	float * cone_width;
#endif

	float   * hit_ts;
	HitBuffer hits;

	int       * pixel_index;
	Vector3_SoA throughput;

	char  * last_material_type;
	float * last_pdf;
};

// Input to the various Shade Kernels in SoA layout
struct MaterialBuffer {
	Vector3_SoA direction;	

#if ENABLE_MIPMAPPING
	float * cone_width;
#endif

	float   * hit_ts;
	HitBuffer hits;

	int       * pixel_index;
	Vector3_SoA throughput;
};

// Input to the Shadow Trace Kernel in SoA layout
struct ShadowRayBuffer {
	Vector3_SoA ray_origin;
	Vector3_SoA ray_direction;

	float * max_distance;

	int       * pixel_index;
	Vector3_SoA illumination;
};

__device__ TraceBuffer     ray_buffer_trace;
__device__ MaterialBuffer  ray_buffer_shade_diffuse;
__device__ MaterialBuffer  ray_buffer_shade_dielectric;
__device__ MaterialBuffer  ray_buffer_shade_glossy;
__device__ ShadowRayBuffer ray_buffer_shadow;

// Number of elements in each Buffer
// Sizes are stored for ALL bounces so we only have to reset these
// values back to 0 after every frame, instead of after every bounce
struct BufferSizes {
	int trace     [NUM_BOUNCES];
	int diffuse   [NUM_BOUNCES];
	int dielectric[NUM_BOUNCES];
	int glossy    [NUM_BOUNCES];
	int shadow    [NUM_BOUNCES];

	// Global counters for tracing kernels
	int rays_retired       [NUM_BOUNCES];
	int rays_retired_shadow[NUM_BOUNCES];
} __device__ buffer_sizes;

#include "Tracing.h"

struct Camera {
	float3 position;
	float3 bottom_left_corner;
	float3 x_axis;
	float3 y_axis;
	float  pixel_spread_angle;
} __device__ __constant__ camera;

// Sends the rasterized GBuffer to the right Material kernels,
// as if the primary Rays they were Raytraced 
extern "C" __global__ void kernel_primary(
	int rand_seed,
	int sample_index,
	int pixel_offset,
	int pixel_count,
	bool jitter
) {
	int index = blockIdx.x * blockDim.x + threadIdx.x;
	if (index >= pixel_count) return;

	int index_offset = index + pixel_offset;
	int x = index_offset % screen_width;
	int y = index_offset / screen_width;

	int pixel_index = x + y * screen_pitch;

	unsigned seed = wang_hash(pixel_index ^ rand_seed);

	float u_screenspace = float(x) + 0.5f;
	float v_screenspace = float(y) + 0.5f;

	float u = u_screenspace / float(screen_width);
	float v = v_screenspace / float(screen_height);

	float2 uv          = gbuffer_uv         .get(u, v);
	float4 uv_gradient = gbuffer_uv_gradient.get(u, v);

	int2 mesh_id_and_triangle_id = gbuffer_mesh_id_and_triangle_id.get(u, v);
	int mesh_id     = mesh_id_and_triangle_id.x;
	int triangle_id = mesh_id_and_triangle_id.y - 1;

	float dx = 0.0f;
	float dy = 0.0f;
	
	if (jitter) {
		// Jitter the barycentric coordinates in screen space using their screen space differentials
		dx = random_float_heitz(x, y, sample_index, 0, 0, seed) - 0.5f;
		dy = random_float_heitz(x, y, sample_index, 0, 1, seed) - 0.5f;

		uv.x = saturate(uv.x + uv_gradient.x * dx + uv_gradient.z * dy);
		uv.y = saturate(uv.y + uv_gradient.y * dx + uv_gradient.w * dy);
	}

	float2 pixel_coord = make_float2(u_screenspace + dx, v_screenspace + dy);
	sample_xy[pixel_index] = pixel_coord;

	float3 ray_direction = camera.bottom_left_corner + pixel_coord.x * camera.x_axis + pixel_coord.y * camera.y_axis;

	// Triangle ID -1 means no hit
	if (triangle_id == -1) {
		if (settings.demodulate_albedo || settings.enable_svgf) {
			frame_buffer_albedo[pixel_index] = make_float4(1.0f);
		}
		frame_buffer_direct[pixel_index] = make_float4(sample_sky(normalize(ray_direction)));

		return;
	}

	const Material & material = materials[triangle_get_material_id(triangle_id)];

	// Decide which Kernel to invoke, based on Material Type
	switch (material.type) {
		case Material::Type::LIGHT: {
			// Terminate Path
			if (settings.demodulate_albedo || settings.enable_svgf) {
				frame_buffer_albedo[pixel_index] = make_float4(1.0f);
			}
			frame_buffer_direct[pixel_index] = make_float4(material.emission);

			break;
		}
		
		case Material::Type::DIFFUSE: {
			int index_out = atomic_agg_inc(&buffer_sizes.diffuse[0]);

			ray_buffer_shade_diffuse.direction.from_float3(index_out, ray_direction);

			ray_buffer_shade_diffuse.hits.set(index_out, mesh_id, triangle_id, 0.0f, uv.x, uv.y);

			ray_buffer_shade_diffuse.pixel_index[index_out] = pixel_index;
			ray_buffer_shade_diffuse.throughput.from_float3(index_out, make_float3(1.0f));

			break;
		}

		case Material::Type::DIELECTRIC: {
			int index_out = atomic_agg_inc(&buffer_sizes.dielectric[0]);

			ray_buffer_shade_dielectric.direction.from_float3(index_out, ray_direction);

			ray_buffer_shade_dielectric.hits.set(index_out, mesh_id, triangle_id, 0.0f, uv.x, uv.y);

			ray_buffer_shade_dielectric.pixel_index[index_out] = pixel_index;
			ray_buffer_shade_dielectric.throughput.from_float3(index_out, make_float3(1.0f));
			
			break;
		}

		case Material::Type::GLOSSY: {
			int index_out = atomic_agg_inc(&buffer_sizes.glossy[0]);

			ray_buffer_shade_glossy.direction.from_float3(index_out, ray_direction);

			ray_buffer_shade_glossy.hits.set(index_out, mesh_id, triangle_id, 0.0f, uv.x, uv.y);

			ray_buffer_shade_glossy.pixel_index[index_out] = pixel_index;
			ray_buffer_shade_glossy.throughput.from_float3(index_out, make_float3(1.0f));
			
			break;
		}
	}
}

extern "C" __global__ void kernel_generate(
	int rand_seed,
	int sample_index,
	int pixel_offset,
	int pixel_count
) {
	int index = blockIdx.x * blockDim.x + threadIdx.x;
	if (index >= pixel_count) return;

	int index_offset = index + pixel_offset;
	int x = index_offset % screen_width;
	int y = index_offset / screen_width;

	unsigned seed = wang_hash(index_offset ^ rand_seed);

	int pixel_index = x + y * screen_pitch;
	ASSERT(pixel_index < screen_pitch * screen_height, "Pixel should fit inside the buffer");

	// Add random value between 0 and 1 so that after averaging we get anti-aliasing
	float x_jittered = float(x) + random_float_heitz(x, y, sample_index, 0, 0, seed);
	float y_jittered = float(y) + random_float_heitz(x, y, sample_index, 0, 1, seed);

	sample_xy[pixel_index] = make_float2(x_jittered, y_jittered);

	float3 direction_unnormalized = camera.bottom_left_corner + x_jittered * camera.x_axis + y_jittered * camera.y_axis;

	// Create primary Ray that starts at the Camera's position and goes through the current pixel
	ray_buffer_trace.origin   .from_float3(index, camera.position);
	ray_buffer_trace.direction.from_float3(index, direction_unnormalized);

	ray_buffer_trace.pixel_index[index] = pixel_index;
	ray_buffer_trace.throughput.from_float3(index, make_float3(1.0f));

	ray_buffer_trace.last_material_type[index] = char(Material::Type::DIELECTRIC);
}

extern "C" __global__ void kernel_trace(int bounce) {
	bvh_trace(buffer_sizes.trace[bounce], &buffer_sizes.rays_retired[bounce]);
}

extern "C" __global__ void kernel_sort(int rand_seed, int bounce) {
	int index = blockIdx.x * blockDim.x + threadIdx.x;
	if (index >= buffer_sizes.trace[bounce]) return;

	float3 ray_origin    = ray_buffer_trace.origin   .to_float3(index);
	float3 ray_direction = ray_buffer_trace.direction.to_float3(index);

	int   hit_mesh_id;
	int   hit_triangle_id;
	float hit_t;
	float hit_u;
	float hit_v;
	ray_buffer_trace.hits.get(index, hit_mesh_id, hit_triangle_id, hit_t, hit_u, hit_v);

	int    ray_pixel_index = ray_buffer_trace.pixel_index[index];
	float3 ray_throughput  = ray_buffer_trace.throughput.to_float3(index);
	
	// If we didn't hit anything, sample the Sky
	if (hit_triangle_id == -1) {
		float3 illumination = ray_throughput * sample_sky(normalize(ray_direction));

		if (bounce == 0) {
			if (settings.demodulate_albedo || settings.enable_svgf) {
				frame_buffer_albedo[ray_pixel_index] = make_float4(1.0f);
			}
			frame_buffer_direct[ray_pixel_index] = make_float4(illumination);
		} else if (bounce == 1) {
			frame_buffer_direct[ray_pixel_index] += make_float4(illumination);
		} else {
			frame_buffer_indirect[ray_pixel_index] += make_float4(illumination);
		}

		return;
	}

	// Get the Material of the Triangle we hit
	const Material & material = materials[triangle_get_material_id(hit_triangle_id)];

	if (material.type == Material::Type::LIGHT) {
		bool no_mis = true;
		if (settings.enable_next_event_estimation) {
			no_mis = 
				(ray_buffer_trace.last_material_type[index] == char(Material::Type::DIELECTRIC)) ||
				(ray_buffer_trace.last_material_type[index] == char(Material::Type::GLOSSY) && material.roughness < ROUGHNESS_CUTOFF);
		}

		if (no_mis) {
			float3 illumination = ray_throughput * material.emission;

			if (bounce == 0) {
				if (settings.demodulate_albedo || settings.enable_svgf) {
					frame_buffer_albedo[ray_pixel_index] = make_float4(1.0f);
				}
				frame_buffer_direct[ray_pixel_index] = make_float4(material.emission);
			} else if (bounce == 1) {
				frame_buffer_direct[ray_pixel_index] += make_float4(illumination);
			} else {
				frame_buffer_indirect[ray_pixel_index] += make_float4(illumination);
			}

			return;
		}

		if (settings.enable_multiple_importance_sampling) {
			// Get the corner + 2 edges of the Triangle we hit
			float3 light_position_0, light_position_edge_1, light_position_edge_2;
			float3 light_normal_0,   light_normal_edge_1,   light_normal_edge_2;

			triangle_get_positions_and_normals(hit_triangle_id,
				light_position_0, light_position_edge_1, light_position_edge_2,
				light_normal_0,   light_normal_edge_1,   light_normal_edge_2
			);

			// Get hit position / normal by interpolating based on the hit (u,v)
			float3 light_point  = barycentric(hit_u, hit_v, light_position_0, light_position_edge_1, light_position_edge_2);
			float3 light_normal = barycentric(hit_u, hit_v, light_normal_0,   light_normal_edge_1,   light_normal_edge_2);

			// Normalize and transform into world space
			light_normal = normalize(light_normal);
			mesh_transform_position_and_direction(hit_mesh_id, light_point, light_normal);

			float3 to_light = light_point - ray_origin;;
			float distance_to_light_squared = dot(to_light, to_light);
			float distance_to_light         = sqrtf(distance_to_light_squared);

			to_light /= distance_to_light; // Normalize

			float cos_o = fabsf(dot(to_light, light_normal));
			// if (cos_o <= 0.0f) return;

			float light_area = 0.5f * length(cross(light_position_edge_1, light_position_edge_2));
			
			float brdf_pdf = ray_buffer_trace.last_pdf[index];

#if LIGHT_SELECTION == LIGHT_SELECT_UNIFORM
			float light_select_pdf = light_total_count_inv;
#elif LIGHT_SELECTION == LIGHT_SELECT_AREA
			float light_select_pdf = light_area / light_total_area;
#endif
			float light_pdf = light_select_pdf * distance_to_light_squared / (cos_o * light_area); // Convert solid angle measure

			float mis_pdf = brdf_pdf + light_pdf;

			float3 illumination = ray_throughput * material.emission * brdf_pdf / mis_pdf;

			if (bounce == 1) {
				frame_buffer_direct[ray_pixel_index] += make_float4(illumination);
			} else {
				frame_buffer_indirect[ray_pixel_index] += make_float4(illumination);
			}
		}

		return;
	}

	unsigned seed = wang_hash(index ^ rand_seed);

	// Russian Roulette
	float p_survive = saturate(fmaxf(ray_throughput.x, fmaxf(ray_throughput.y, ray_throughput.z)));
	if (random_float_xorshift(seed) > p_survive) {
		return;
	}

	ray_throughput /= p_survive;

	switch (material.type) {
		case Material::Type::DIFFUSE: {
			int index_out = atomic_agg_inc(&buffer_sizes.diffuse[bounce]);

			ray_buffer_shade_diffuse.direction.from_float3(index_out, ray_direction);

#if ENABLE_MIPMAPPING
			if (bounce > 0) ray_buffer_shade_diffuse.cone_width[index_out] = ray_buffer_trace.cone_width[index];
#endif
			ray_buffer_shade_diffuse.hits.set(index_out, hit_mesh_id, hit_triangle_id, hit_t, hit_u, hit_v);
			
			ray_buffer_shade_diffuse.pixel_index[index_out] = ray_buffer_trace.pixel_index[index];
			ray_buffer_shade_diffuse.throughput.from_float3(index_out, ray_throughput);

			break;
		}

		case Material::Type::DIELECTRIC: {
			int index_out = atomic_agg_inc(&buffer_sizes.dielectric[bounce]);

			ray_buffer_shade_dielectric.direction.from_float3(index_out, ray_direction);

#if ENABLE_MIPMAPPING
			if (bounce > 0) ray_buffer_shade_dielectric.cone_width[index_out] = ray_buffer_trace.cone_width[index];
#endif
			ray_buffer_shade_dielectric.hits.set(index_out, hit_mesh_id, hit_triangle_id, hit_t, hit_u, hit_v);

			ray_buffer_shade_dielectric.pixel_index[index_out] = ray_buffer_trace.pixel_index[index];
			ray_buffer_shade_dielectric.throughput.from_float3(index_out, ray_throughput);

			break;
		}

		case Material::Type::GLOSSY: {
			int index_out = atomic_agg_inc(&buffer_sizes.glossy[bounce]);

			ray_buffer_shade_glossy.direction.from_float3(index_out, ray_direction);

#if ENABLE_MIPMAPPING
			if (bounce > 0) ray_buffer_shade_glossy.cone_width[index_out] = ray_buffer_trace.cone_width[index];
#endif
			ray_buffer_shade_glossy.hits.set(index_out, hit_mesh_id, hit_triangle_id, hit_t, hit_u, hit_v);

			ray_buffer_shade_glossy.pixel_index[index_out] = ray_buffer_trace.pixel_index[index];
			ray_buffer_shade_glossy.throughput.from_float3(index_out, ray_throughput);

			break;
		}
	}
}

extern "C" __global__ void kernel_shade_diffuse(int rand_seed, int bounce, int sample_index) {
	int index = blockIdx.x * blockDim.x + threadIdx.x;
	if (index >= buffer_sizes.diffuse[bounce]) return;

	float3 ray_direction = ray_buffer_shade_diffuse.direction.to_float3(index);

	int   ray_mesh_id;
	int   ray_triangle_id;
	float ray_t;
	float ray_u;
	float ray_v;
	ray_buffer_shade_diffuse.hits.get(index, ray_mesh_id, ray_triangle_id, ray_t, ray_u, ray_v);

	int ray_pixel_index = ray_buffer_shade_diffuse.pixel_index[index];
	int x = ray_pixel_index % screen_pitch;
	int y = ray_pixel_index / screen_pitch;

	float3 ray_throughput = ray_buffer_shade_diffuse.throughput.to_float3(index);

	ASSERT(ray_triangle_id != -1, "Ray must have hit something for this Kernel to be invoked!");

	unsigned seed = wang_hash(index ^ rand_seed);

	const Material & material = materials[triangle_get_material_id(ray_triangle_id)];

	ASSERT(material.type == Material::Type::DIFFUSE, "Material should be diffuse in this Kernel");

	float3 hit_triangle_position_0,  hit_triangle_position_edge_1,  hit_triangle_position_edge_2;
	float3 hit_triangle_normal_0,    hit_triangle_normal_edge_1,    hit_triangle_normal_edge_2;
	float2 hit_triangle_tex_coord_0, hit_triangle_tex_coord_edge_1, hit_triangle_tex_coord_edge_2;

	triangle_get_positions_normals_and_tex_coords(ray_triangle_id,
		hit_triangle_position_0,  hit_triangle_position_edge_1,  hit_triangle_position_edge_2,
		hit_triangle_normal_0,    hit_triangle_normal_edge_1,    hit_triangle_normal_edge_2,
		hit_triangle_tex_coord_0, hit_triangle_tex_coord_edge_1, hit_triangle_tex_coord_edge_2
	);

	float3 hit_point     = barycentric(ray_u, ray_v, hit_triangle_position_0,  hit_triangle_position_edge_1,  hit_triangle_position_edge_2);
	float3 hit_normal    = barycentric(ray_u, ray_v, hit_triangle_normal_0,    hit_triangle_normal_edge_1,    hit_triangle_normal_edge_2);
	float2 hit_tex_coord = barycentric(ray_u, ray_v, hit_triangle_tex_coord_0, hit_triangle_tex_coord_edge_1, hit_triangle_tex_coord_edge_2);

	hit_normal = normalize(hit_normal);
	mesh_transform_position_and_direction(ray_mesh_id, hit_point, hit_normal);
	
	if (dot(ray_direction, hit_normal) > 0.0f) hit_normal = -hit_normal;

	float3 albedo;

#if ENABLE_MIPMAPPING
	float cone_width;

	if (settings.enable_rasterization) {
		ray_t = length(hit_point - camera.position) / length(ray_direction);
	}

	if (bounce == 0) {
		// Transform Triangle edges into world space
		mesh_transform_direction(ray_mesh_id, hit_triangle_position_edge_1);
		mesh_transform_direction(ray_mesh_id, hit_triangle_position_edge_2);
		
		// Formulae based on Chapter 20 of Ray Tracing Gems "Texture Level of Detail Strategies for Real-Time Ray Tracing"
		float one_over_k = 1.0f / dot(cross(hit_triangle_position_edge_1, hit_triangle_position_edge_2), ray_direction); 

		// Formula simplified because we only do ray differentials for primary rays
		// This means the differential of the ray origin is zero and
		// the differential of the ray directon is simply the x/y axis
		float3 q = ray_t * camera.x_axis;
		float3 r = ray_t * camera.y_axis;

		float3 c_u = cross(hit_triangle_position_edge_2, ray_direction);
		float3 c_v = cross(ray_direction, hit_triangle_position_edge_1);

		// Differentials of barycentric coordinates (u,v)
		float du_dx = one_over_k * dot(c_u, q);
		float du_dy = one_over_k * dot(c_u, r);
		float dv_dx = one_over_k * dot(c_v, q);
		float dv_dy = one_over_k * dot(c_v, r);

		// Differentials of Texture coordinates (s,t)
		float ds_dx = du_dx * hit_triangle_tex_coord_edge_1.x + dv_dx * hit_triangle_tex_coord_edge_2.x;
		float ds_dy = du_dy * hit_triangle_tex_coord_edge_1.x + dv_dy * hit_triangle_tex_coord_edge_2.x;
		float dt_dx = du_dx * hit_triangle_tex_coord_edge_1.y + dv_dx * hit_triangle_tex_coord_edge_2.y;
		float dt_dy = du_dy * hit_triangle_tex_coord_edge_1.y + dv_dy * hit_triangle_tex_coord_edge_2.y;

		float2 dx = make_float2(ds_dx, dt_dx);
		float2 dy = make_float2(ds_dy, dt_dy);

		albedo = material.albedo(hit_tex_coord.x, hit_tex_coord.y, dx, dy);

		cone_width = camera.pixel_spread_angle * ray_t / length(ray_direction); 
	} else {
		cone_width = ray_buffer_shade_diffuse.cone_width[index] + camera.pixel_spread_angle * ray_t;

		float lod = triangle_get_lod(ray_triangle_id) + log2f(cone_width / fabsf(dot(ray_direction, hit_normal)));

		albedo = material.albedo(hit_tex_coord.x, hit_tex_coord.y, lod);
	}
#else
	albedo = material.albedo(hit_tex_coord.x, hit_tex_coord.y);
#endif

	if (bounce == 0 && (settings.demodulate_albedo || settings.enable_svgf)) {
		frame_buffer_albedo[ray_pixel_index] = make_float4(albedo);
	}

	float3 throughput = ray_throughput * albedo;
	
	if (settings.enable_next_event_estimation) {
		bool scene_has_lights = light_total_count_inv < INFINITY; // 1 / light_count < INF means light_count > 0
		if (scene_has_lights) {
			// Trace Shadow Ray
			float light_u, light_v;
			int   light_transform_id;
			int   light_id = random_point_on_random_light(x, y, sample_index, bounce, seed, light_u, light_v, light_transform_id);

			float3 light_position_0, light_position_edge_1, light_position_edge_2;
			float3 light_normal_0,   light_normal_edge_1,   light_normal_edge_2;

			triangle_get_positions_and_normals(light_id,
				light_position_0, light_position_edge_1, light_position_edge_2,
				light_normal_0,   light_normal_edge_1,   light_normal_edge_2
			);

			float3 light_point  = barycentric(light_u, light_v, light_position_0, light_position_edge_1, light_position_edge_2);
			float3 light_normal = barycentric(light_u, light_v, light_normal_0,   light_normal_edge_1,   light_normal_edge_2);

			light_normal = normalize(light_normal);
			mesh_transform_position_and_direction(light_transform_id, light_point, light_normal);

			float3 to_light = light_point - hit_point;
			float distance_to_light_squared = dot(to_light, to_light);
			float distance_to_light         = sqrtf(distance_to_light_squared);

			// Normalize the vector to the light
			to_light /= distance_to_light;

			float cos_o = -dot(to_light, light_normal);
			float cos_i =  dot(to_light,   hit_normal);
		
			// Only trace Shadow Ray if light transport is possible given the normals
			if (cos_o > 0.0f && cos_i > 0.0f) {
				// NOTE: N dot L is included here
				float brdf     = cos_i * ONE_OVER_PI;
				float brdf_pdf = cos_i * ONE_OVER_PI;

				float light_area = 0.5f * length(cross(light_position_edge_1, light_position_edge_2));

#if LIGHT_SELECTION == LIGHT_SELECT_UNIFORM
				float light_select_pdf = light_total_count_inv; 
#elif LIGHT_SELECTION == LIGHT_SELECT_AREA
				float light_select_pdf = light_area / light_total_area;
#endif
				float light_pdf = light_select_pdf * distance_to_light_squared / (cos_o * light_area); // Convert solid angle measure

				float mis_pdf = settings.enable_multiple_importance_sampling ? brdf_pdf + light_pdf : light_pdf;

				float3 emission     = materials[triangle_get_material_id(light_id)].emission;
				float3 illumination = throughput * brdf * emission / mis_pdf;

				int shadow_ray_index = atomic_agg_inc(&buffer_sizes.shadow[bounce]);

				ray_buffer_shadow.ray_origin   .from_float3(shadow_ray_index, hit_point);
				ray_buffer_shadow.ray_direction.from_float3(shadow_ray_index, to_light);

				ray_buffer_shadow.max_distance[shadow_ray_index] = distance_to_light - EPSILON;

				ray_buffer_shadow.pixel_index[shadow_ray_index] = ray_pixel_index;
				ray_buffer_shadow.illumination.from_float3(shadow_ray_index, illumination);
			}
		}
	}

	if (bounce == NUM_BOUNCES - 1) return;

	int index_out = atomic_agg_inc(&buffer_sizes.trace[bounce + 1]);

	float3 tangent, binormal;
	orthonormal_basis(hit_normal, tangent, binormal);

	float3 direction_local = random_cosine_weighted_direction(x, y, sample_index, bounce, seed);
	float3 direction_world = local_to_world(direction_local, tangent, binormal, hit_normal);

	ray_buffer_trace.origin   .from_float3(index_out, hit_point);
	ray_buffer_trace.direction.from_float3(index_out, direction_world);
	
#if ENABLE_MIPMAPPING
	ray_buffer_trace.cone_width[index_out] = cone_width;
#endif

	ray_buffer_trace.pixel_index[index_out]  = ray_pixel_index;
	ray_buffer_trace.throughput.from_float3(index_out, throughput);

	ray_buffer_trace.last_material_type[index_out] = char(Material::Type::DIFFUSE);
	ray_buffer_trace.last_pdf[index_out] = fabsf(dot(direction_world, hit_normal)) * ONE_OVER_PI;
}

extern "C" __global__ void kernel_shade_dielectric(int rand_seed, int bounce) {
	int index = blockIdx.x * blockDim.x + threadIdx.x;
	if (index >= buffer_sizes.dielectric[bounce] || bounce == NUM_BOUNCES - 1) return;

	float3 ray_direction = ray_buffer_shade_dielectric.direction.to_float3(index);
	if (bounce == 0) ray_direction = normalize(ray_direction);

	int   ray_mesh_id;
	int   ray_triangle_id;
	float ray_t;
	float ray_u;
	float ray_v;
	ray_buffer_shade_dielectric.hits.get(index, ray_mesh_id, ray_triangle_id, ray_t, ray_u, ray_v);

	int ray_pixel_index = ray_buffer_shade_dielectric.pixel_index[index];

	float3 ray_throughput = ray_buffer_shade_dielectric.throughput.to_float3(index);

	ASSERT(ray_triangle_id != -1, "Ray must have hit something for this Kernel to be invoked!");

	unsigned seed = wang_hash(index ^ rand_seed);

	const Material & material = materials[triangle_get_material_id(ray_triangle_id)];

	ASSERT(material.type == Material::Type::DIELECTRIC, "Material should be dielectric in this Kernel");

	float3 hit_triangle_position_0, hit_triangle_position_edge_1, hit_triangle_position_edge_2;
	float3 hit_triangle_normal_0,   hit_triangle_normal_edge_1,   hit_triangle_normal_edge_2;

	triangle_get_positions_and_normals(ray_triangle_id,
		hit_triangle_position_0, hit_triangle_position_edge_1, hit_triangle_position_edge_2,
		hit_triangle_normal_0,   hit_triangle_normal_edge_1,   hit_triangle_normal_edge_2
	);

	float3 hit_point  = barycentric(ray_u, ray_v, hit_triangle_position_0, hit_triangle_position_edge_1, hit_triangle_position_edge_2);
	float3 hit_normal = barycentric(ray_u, ray_v, hit_triangle_normal_0,   hit_triangle_normal_edge_1,   hit_triangle_normal_edge_2);
	
	hit_normal = normalize(hit_normal);
	mesh_transform_position_and_direction(ray_mesh_id, hit_point, hit_normal);

	int index_out = atomic_agg_inc(&buffer_sizes.trace[bounce + 1]);

	float3 direction;
	float3 direction_reflected = reflect(ray_direction, hit_normal);

	float3 normal;
	float  cos_theta;

	float n_1;
	float n_2;

	float dir_dot_normal = dot(ray_direction, hit_normal);
	if (dir_dot_normal < 0.0f) { 
		// Entering material		
		n_1 = 1.0f;
		n_2 = material.index_of_refraction;

		normal    =  hit_normal;
		cos_theta = -dir_dot_normal;
	} else { 
		// Leaving material
		n_1 = material.index_of_refraction;
		n_2 = 1.0f;

		normal    = -hit_normal;
		cos_theta =  dir_dot_normal;
	}

	float eta = n_1 / n_2;
	float k = 1.0f - eta*eta * (1.0f - cos_theta*cos_theta);

	if (k < 0.0f) {
		// Total Internal Reflection
		direction = direction_reflected;
	} else {
		float3 direction_refracted = normalize(eta * ray_direction + (eta * cos_theta - sqrtf(k)) * hit_normal);

		float fresnel = fresnel_schlick(n_1, n_2, cos_theta, -dot(direction_refracted, normal));

		if (random_float_xorshift(seed) < fresnel) {
			direction = direction_reflected;
		} else {
			direction = direction_refracted;
		}
	}

	if ((settings.demodulate_albedo || settings.enable_svgf) && bounce == 0) {
		frame_buffer_albedo[ray_pixel_index] = make_float4(1.0f);
	}

	ray_buffer_trace.origin   .from_float3(index_out, hit_point);
	ray_buffer_trace.direction.from_float3(index_out, direction);

	ray_buffer_trace.pixel_index[index_out] = ray_pixel_index;
	ray_buffer_trace.throughput.from_float3(index_out, ray_throughput);

	ray_buffer_trace.last_material_type[index_out] = char(Material::Type::DIELECTRIC);
}

extern "C" __global__ void kernel_shade_glossy(int rand_seed, int bounce, int sample_index) {
	int index = blockIdx.x * blockDim.x + threadIdx.x;
	if (index >= buffer_sizes.glossy[bounce]) return;

	float3 direction_in = -1.0f * ray_buffer_shade_glossy.direction.to_float3(index);
	if (bounce == 0) direction_in = normalize(direction_in);

	int   ray_mesh_id;
	int   ray_triangle_id;
	float ray_t;
	float ray_u;
	float ray_v;
	ray_buffer_shade_glossy.hits.get(index, ray_mesh_id, ray_triangle_id, ray_t, ray_u, ray_v);

	int ray_pixel_index = ray_buffer_shade_glossy.pixel_index[index];
	int x = ray_pixel_index % screen_pitch;
	int y = ray_pixel_index / screen_pitch; 

	float3 ray_throughput = ray_buffer_shade_glossy.throughput.to_float3(index);

	ASSERT(ray_triangle_id != -1, "Ray must have hit something for this Kernel to be invoked!");

	unsigned seed = wang_hash(index ^ rand_seed);

	const Material & material = materials[triangle_get_material_id(ray_triangle_id)];

	ASSERT(material.type == Material::Type::GLOSSY, "Material should be glossy in this Kernel");

	float3 hit_triangle_position_0,  hit_triangle_position_edge_1,  hit_triangle_position_edge_2;
	float3 hit_triangle_normal_0,    hit_triangle_normal_edge_1,    hit_triangle_normal_edge_2;
	float2 hit_triangle_tex_coord_0, hit_triangle_tex_coord_edge_1, hit_triangle_tex_coord_edge_2;

	triangle_get_positions_normals_and_tex_coords(ray_triangle_id,
		hit_triangle_position_0,  hit_triangle_position_edge_1,  hit_triangle_position_edge_2,
		hit_triangle_normal_0,    hit_triangle_normal_edge_1,    hit_triangle_normal_edge_2,
		hit_triangle_tex_coord_0, hit_triangle_tex_coord_edge_1, hit_triangle_tex_coord_edge_2
	);

	float3 hit_point     = barycentric(ray_u, ray_v, hit_triangle_position_0,  hit_triangle_position_edge_1,  hit_triangle_position_edge_2);
	float3 hit_normal    = barycentric(ray_u, ray_v, hit_triangle_normal_0,    hit_triangle_normal_edge_1,    hit_triangle_normal_edge_2);
	float2 hit_tex_coord = barycentric(ray_u, ray_v, hit_triangle_tex_coord_0, hit_triangle_tex_coord_edge_1, hit_triangle_tex_coord_edge_2);

	hit_normal = normalize(hit_normal);
	mesh_transform_position_and_direction(ray_mesh_id, hit_point, hit_normal);

<<<<<<< HEAD
	float3 albedo = material.albedo(hit_tex_coord.x, hit_tex_coord.y, make_float2(0), make_float2(0));
=======
	if (dot(direction_in, hit_normal) < 0.0f) hit_normal = -hit_normal;

	float3 albedo = material.albedo(hit_tex_coord.x, hit_tex_coord.y);
>>>>>>> 0cdbd7b3
	float3 throughput = ray_throughput * albedo;

	if ((settings.demodulate_albedo || settings.enable_svgf) && bounce == 0) {
		frame_buffer_albedo[ray_pixel_index] = make_float4(albedo);
	}

	// Slightly widen the distribution to prevent the weights from becoming too large (see Walter et al. 2007)
	float alpha = (1.2f - 0.2f * sqrtf(dot(direction_in, hit_normal))) * material.roughness;
	
	if (settings.enable_next_event_estimation) {
		bool scene_has_lights = light_total_count_inv < INFINITY; // 1 / light_count < INF means light_count > 0
		if (scene_has_lights && material.roughness >= ROUGHNESS_CUTOFF) {
			// Trace Shadow Ray
			float light_u;
			float light_v;
			int   light_transform_id;
			int   light_id = random_point_on_random_light(x, y, sample_index, bounce, seed, light_u, light_v, light_transform_id);

			float3 light_position_0, light_position_edge_1, light_position_edge_2;
			float3 light_normal_0,   light_normal_edge_1,   light_normal_edge_2;

			triangle_get_positions_and_normals(light_id,
				light_position_0, light_position_edge_1, light_position_edge_2,
				light_normal_0,   light_normal_edge_1,   light_normal_edge_2
			);

			float3 light_point  = barycentric(light_u, light_v, light_position_0, light_position_edge_1, light_position_edge_2);
			float3 light_normal = barycentric(light_u, light_v, light_normal_0,   light_normal_edge_1,   light_normal_edge_2);

			light_normal = normalize(light_normal);
			mesh_transform_position_and_direction(light_transform_id, light_point, light_normal);

			float3 to_light = light_point - hit_point;
			float distance_to_light_squared = dot(to_light, to_light);
			float distance_to_light         = sqrtf(distance_to_light_squared);

			// Normalize the vector to the light
			to_light /= distance_to_light;

			float cos_o = -dot(to_light, light_normal);
			float cos_i =  dot(to_light,   hit_normal);

			// Only trace Shadow Ray if light transport is possible given the normals
			if (cos_o > 0.0f && cos_i > 0.0f) {
				float3 half_vector = normalize(to_light + direction_in);

				float i_dot_n = dot(direction_in, hit_normal);
				float m_dot_n = dot(half_vector,  hit_normal);

				float F = fresnel_schlick(material.index_of_refraction, 1.0f, i_dot_n, i_dot_n);
				float D = microfacet_D(m_dot_n, alpha);
				float G = microfacet_G(i_dot_n, cos_i, i_dot_n, cos_i, m_dot_n, alpha);

				// NOTE: N dot L is omitted from the denominator here
				float brdf     = (F * G * D) / (4.0f * i_dot_n);
				float brdf_pdf = F * D * m_dot_n / (4.0f * dot(half_vector, direction_in));
				
				float light_area = 0.5f * length(cross(light_position_edge_1, light_position_edge_2));

#if LIGHT_SELECTION == LIGHT_SELECT_UNIFORM
				float light_select_pdf = light_total_count_inv;
#elif LIGHT_SELECTION == LIGHT_SELECT_AREA
				float light_select_pdf = light_area / light_total_area;
#endif
				float light_pdf = light_select_pdf * distance_to_light_squared / (cos_o * light_area); // Convert solid angle measure

				float mis_pdf = settings.enable_multiple_importance_sampling ? brdf_pdf + light_pdf : light_pdf;

				float3 emission     = materials[triangle_get_material_id(light_id)].emission;
				float3 illumination = throughput * brdf * emission / mis_pdf;

				int shadow_ray_index = atomic_agg_inc(&buffer_sizes.shadow[bounce]);

				ray_buffer_shadow.ray_origin   .from_float3(shadow_ray_index, hit_point);
				ray_buffer_shadow.ray_direction.from_float3(shadow_ray_index, to_light);

				ray_buffer_shadow.max_distance[shadow_ray_index] = distance_to_light - EPSILON;

				ray_buffer_shadow.pixel_index[shadow_ray_index] = ray_pixel_index;
				ray_buffer_shadow.illumination.from_float3(shadow_ray_index, illumination);
			}
		}
	}

	if (bounce == NUM_BOUNCES - 1) return;

	// Sample normal distribution in spherical coordinates
	float theta = atanf(sqrtf(-alpha * alpha * logf(random_float_heitz(x, y, sample_index, bounce, 4, seed) + 1e-8f)));
	float phi   = TWO_PI * random_float_heitz(x, y, sample_index, bounce, 5, seed);

	float sin_theta, cos_theta;
	float sin_phi,   cos_phi;

	sincos(theta, &sin_theta, &cos_theta);
	sincos(phi,   &sin_phi,   &cos_phi);

	// Convert from spherical coordinates to cartesian coordinates
	float3 micro_normal_local = make_float3(sin_theta * cos_phi, sin_theta * sin_phi, cos_theta);

	float3 hit_tangent, hit_binormal;
	orthonormal_basis(hit_normal, hit_tangent, hit_binormal);

	float3 micro_normal_world = local_to_world(micro_normal_local, hit_tangent, hit_binormal, hit_normal);

	float3 direction_out = reflect(-direction_in, micro_normal_world);

	float i_dot_m = dot(direction_in,  micro_normal_world);
	float o_dot_m = dot(direction_out, micro_normal_world);
	float i_dot_n = dot(direction_in,       hit_normal);
	float o_dot_n = dot(direction_out,      hit_normal);
	float m_dot_n = dot(micro_normal_world, hit_normal);

	float F = fresnel_schlick(material.index_of_refraction, 1.0f, i_dot_m, i_dot_m);
	float D = microfacet_D(m_dot_n, alpha);
	float G = microfacet_G(i_dot_m, o_dot_m, i_dot_n, o_dot_n, m_dot_n, alpha);
	float weight = fabsf(i_dot_m) * F * G / fabsf(i_dot_n * m_dot_n);

	int index_out = atomic_agg_inc(&buffer_sizes.trace[bounce + 1]);

	ray_buffer_trace.origin   .from_float3(index_out, hit_point);
	ray_buffer_trace.direction.from_float3(index_out, direction_out);

	ray_buffer_trace.pixel_index[index_out] = ray_pixel_index;
	ray_buffer_trace.throughput.from_float3(index_out, throughput);

	ray_buffer_trace.last_material_type[index_out] = char(Material::Type::GLOSSY);
	ray_buffer_trace.last_pdf[index_out] = D * fabsf(m_dot_n) / (4.0f * fabsf(o_dot_m));
}

extern "C" __global__ void kernel_trace_shadow(int bounce) {
	bvh_trace_shadow(buffer_sizes.shadow[bounce], &buffer_sizes.rays_retired_shadow[bounce], bounce);
}

extern "C" __global__ void kernel_reconstruct() {
	int x = blockIdx.x * blockDim.x + threadIdx.x;
	int y = blockIdx.y * blockDim.y + threadIdx.y;

	if (x >= screen_width || y >= screen_height) return;

	int pixel_index = x + y * screen_pitch;

	float4 direct   = frame_buffer_direct  [pixel_index];
	float4 indirect = frame_buffer_indirect[pixel_index];

	float4 colour = direct + indirect;

	if (settings.demodulate_albedo) {
		colour /= fmaxf(frame_buffer_albedo[pixel_index], make_float4(1e-8f));
	}

	float2 sample = sample_xy[pixel_index];

	const float FILTER_RADIUS    = 1.0f;
	const float GAUSSIAN_FALLOFF = 0.5f;
	const float GUASSIAN_OFFSET  = expf(-GAUSSIAN_FALLOFF * FILTER_RADIUS * FILTER_RADIUS);
	
	float start_x = fmaxf(floorf(sample.x - FILTER_RADIUS + 0.5f), 0.0f);
	float start_y = fmaxf(floorf(sample.y - FILTER_RADIUS + 0.5f), 0.0f);
	float end_x   = fminf(floorf(sample.x + FILTER_RADIUS + 0.5f), float(screen_width)  - 1.0f);
	float end_y   = fminf(floorf(sample.y + FILTER_RADIUS + 0.5f), float(screen_height) - 1.0f);

	int i, j;
	float fi, fj;

	for (j = int(start_y), fj = start_y + 0.5f; j <= int(end_y); j++, fj += 1.0f) {
		for (i = int(start_x), fi = start_x + 0.5f; i <= int(end_x); i++, fi += 1.0f) {
			const int index = i + j * screen_pitch;

			float weight;
			switch (settings.reconstruction_filter) {
				case ReconstructionFilter::MITCHELL_NETRAVALI: {
					weight = mitchell_netravali(fi - sample.x) * mitchell_netravali(fj - sample.y);

					break;
				}

				case ReconstructionFilter::GAUSSIAN: {
					float dx = fi - sample.x;
					float dy = fj - sample.y;

					float gaussian_x = fmaxf(0.0f, expf(-GAUSSIAN_FALLOFF * dx*dx) - GUASSIAN_OFFSET);
					float gaussian_y = fmaxf(0.0f, expf(-GAUSSIAN_FALLOFF * dy*dy) - GUASSIAN_OFFSET);

					weight = gaussian_x * gaussian_y;

					break;
				}
			}

			atomicAdd(&reconstruction[index].x, weight * colour.x);
			atomicAdd(&reconstruction[index].y, weight * colour.y);
			atomicAdd(&reconstruction[index].z, weight * colour.z);
			atomicAdd(&reconstruction[index].w, weight);
		}
	}
}

extern "C" __global__ void kernel_accumulate(float frames_accumulated) {
	int x = blockIdx.x * blockDim.x + threadIdx.x;
	int y = blockIdx.y * blockDim.y + threadIdx.y;

	if (x >= screen_width || y >= screen_height) return;

	int pixel_index = x + y * screen_pitch;

	float4 colour;

	if (settings.reconstruction_filter == ReconstructionFilter::BOX) {
		float4 direct   = frame_buffer_direct  [pixel_index];
		float4 indirect = frame_buffer_indirect[pixel_index];

		colour = direct + indirect;

		if (settings.demodulate_albedo) {
			colour /= fmaxf(frame_buffer_albedo[pixel_index], make_float4(1e-8f));
		}	
	} else {
		colour = reconstruction[pixel_index];
		colour.x /= colour.w;
		colour.y /= colour.w;
		colour.z /= colour.w;

		reconstruction[pixel_index] = make_float4(0.0f);
	}

	if (frames_accumulated > 0.0f) {
		float4 colour_prev = accumulator.get(x, y);

		// Take average over n samples by weighing the current content of the framebuffer by (n-1) and the new sample by 1
		colour = (colour_prev * (frames_accumulated - 1.0f) + colour) / frames_accumulated;
	}

	accumulator.set(x, y, colour);

	// Clear frame buffers for next frame
	if (settings.demodulate_albedo) {
		frame_buffer_albedo[pixel_index] = make_float4(0.0f);
	}
	frame_buffer_direct  [pixel_index] = make_float4(0.0f);
	frame_buffer_indirect[pixel_index] = make_float4(0.0f);
}<|MERGE_RESOLUTION|>--- conflicted
+++ resolved
@@ -841,13 +841,9 @@
 	hit_normal = normalize(hit_normal);
 	mesh_transform_position_and_direction(ray_mesh_id, hit_point, hit_normal);
 
-<<<<<<< HEAD
-	float3 albedo = material.albedo(hit_tex_coord.x, hit_tex_coord.y, make_float2(0), make_float2(0));
-=======
 	if (dot(direction_in, hit_normal) < 0.0f) hit_normal = -hit_normal;
 
 	float3 albedo = material.albedo(hit_tex_coord.x, hit_tex_coord.y);
->>>>>>> 0cdbd7b3
 	float3 throughput = ray_throughput * albedo;
 
 	if ((settings.demodulate_albedo || settings.enable_svgf) && bounce == 0) {
